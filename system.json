--- conflicted
+++ resolved
@@ -2,11 +2,7 @@
   "name": "sw5e",
   "title": "SW 5th Edition",
   "description": "A comprehensive game system for running games of SW 5th Edition in the Foundry VTT environment.",
-<<<<<<< HEAD
-  "version": "R2-A1",
-=======
   "version": "R1-A1",
->>>>>>> 1047d71e
   "author": "Dev Team",
   "scripts": [],
   "esmodules": ["sw5e.js"],
