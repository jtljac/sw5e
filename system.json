--- conflicted
+++ resolved
@@ -2,11 +2,7 @@
   "name": "sw5e",
   "title": "SW 5th Edition",
   "description": "A comprehensive game system for running games of SW 5th Edition in the Foundry VTT environment.",
-<<<<<<< HEAD
-  "version": "R1-A2",
-=======
   "version": "R1-A3",
->>>>>>> 17cf6e83
   "author": "Dev Team",
   "scripts": [],
   "esmodules": ["sw5e.js"],
