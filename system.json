{
<<<<<<< HEAD
  "id": "sw5e",
  "title": "SW 5th Edition",
  "description": "A comprehensive game system for running games of SW 5th Edition in the Foundry VTT environment.",
  "version": "2.1.5.2.4.3",
  "compatibility": {
    "minimum": "10.291",
    "verified": "10"
  },
  "url": "https://github.com/unrealkakeman89/sw5e",
  "manifest": "https://raw.githubusercontent.com/unrealkakeman89/sw5e/master/system.json",
  "download": "https://github.com/unrealkakeman89/sw5e/archive/master.zip",
  "authors": [
    {
      "name": "The Dev Team",
      "url": "https://github.com/unrealkakeman89/sw5e",
      "discord": "https://discord.gg/HUNHVhDQka",
      "flags": {}
=======
    "id": "sw5e",
    "title": "SW 5th Edition",
    "description": "A comprehensive game system for running games of SW 5th Edition in the Foundry VTT environment.",
    "version": "2.0.3.2.3.8",
    "compatibility": {
        "minimum": "10",
        "verified": "10",
        "maximum": "10"
    },
    "url": "https://github.com/unrealkakeman89/sw5e",
    "manifest": "https://raw.githubusercontent.com/unrealkakeman89/sw5e/master/system.json",
    "download": "https://github.com/unrealkakeman89/sw5e/archive/master.zip",
    "authors": [
        {
            "name": "The Dev Team",
            "url": "https://github.com/unrealkakeman89/sw5eus",
            "discord": "https://discord.gg/HUNHVhDQka"
        }
    ],
    "scripts": [],
    "esmodules": ["sw5e.mjs"],
    "styles": ["sw5e.css", "sw5e-global.css", "sw5e-light.css", "sw5e-dark.css"],
    "packs": [
        {
            "name": "adventuringgear",
            "label": "Adventuring Gear",
            "path": "./packs/packs/adventuringgear.db",
            "type": "Item"
        },
        {
            "name": "ammo",
            "label": "Ammo",
            "path": "./packs/packs/ammo.db",
            "type": "Item"
        },
        {
            "name": "archetypefeatures",
            "label": "Archetype Features",
            "path": "./packs/packs/archetypefeatures.db",
            "type": "Item"
        },
        {
            "name": "archetypes",
            "label": "Archetypes",
            "path": "./packs/packs/archetypes.db",
            "type": "Item"
        },
        {
            "name": "armor",
            "label": "Armor",
            "path": "./packs/packs/armor.db",
            "type": "Item"
        },
        {
            "name": "armorproperties",
            "label": "Armor Properties",
            "path": "./packs/packs/armorproperties.db",
            "type": "JournalEntry"
        },
        {
            "name": "backgrounds",
            "label": "Backgrounds",
            "path": "./packs/packs/backgrounds.db",
            "type": "Item"
        },
        {
            "name": "blasters",
            "label": "Blasters",
            "path": "./packs/packs/blasters.db",
            "type": "Item"
        },
        {
            "name": "classes",
            "label": "Classes",
            "path": "./packs/packs/classes.db",
            "type": "Item"
        },
        {
            "name": "classfeatures",
            "label": "Class Features",
            "path": "./packs/packs/classfeatures.db",
            "type": "Item"
        },
        {
            "name": "conditions",
            "label": "Conditions",
            "path": "./packs/packs/conditions.db",
            "type": "JournalEntry"
        },
        {
            "name": "consumables",
            "label": "Consumables",
            "path": "./packs/packs/consumables.db",
            "type": "Item"
        },
        {
            "name": "deploymentfeatures",
            "label": "Deployment Features",
            "path": "./packs/packs/deploymentfeatures.db",
            "type": "Item"
        },
        {
            "name": "deployments",
            "label": "Deployments",
            "path": "./packs/packs/deployments.db",
            "type": "Item"
        },
        {
            "name": "enhanceditems",
            "label": "Enhanced Items",
            "path": "./packs/packs/enhanceditems.db",
            "type": "Item"
        },
        {
            "name": "explosives",
            "label": "Explosives",
            "path": "./packs/packs/explosives.db",
            "type": "Item"
        },
        {
            "name": "feats",
            "label": "Feats",
            "path": "./packs/packs/feats.db",
            "type": "Item"
        },
        {
            "name": "fightingstyles",
            "label": "Fighting Styles",
            "path": "./packs/packs/fightingstyles.db",
            "type": "Item"
        },
        {
            "name": "fightingmasteries",
            "label": "Fighting Masteries",
            "path": "./packs/packs/fightingmasteries.db",
            "type": "Item"
        },
        {
            "name": "fistoscodex",
            "label": "Fisto's Codex",
            "path": "./packs/packs/fistoscodex.db",
            "type": "Actor"
        },
        {
            "name": "forcepowers",
            "label": "Force Powers",
            "path": "./packs/packs/forcepowers.db",
            "type": "Item"
        },
        {
            "name": "gamingsets",
            "label": "Gaming Sets",
            "path": "./packs/packs/gamingsets.db",
            "type": "Item"
        },
        {
            "name": "implements",
            "label": "Artisan's Implements",
            "path": "./packs/packs/implements.db",
            "type": "Item"
        },
        {
            "name": "invocations",
            "label": "Class Invocations",
            "path": "./packs/packs/invocations.db",
            "type": "Item"
        },
        {
            "name": "kits",
            "label": "Specialist's Kits",
            "path": "./packs/packs/kits.db",
            "type": "Item"
        },
        {
            "name": "lightsaberform",
            "label": "Lightsaber Forms",
            "path": "./packs/packs/lightsaberforms.db",
            "type": "Item"
        },
        {
            "name": "lightweapons",
            "label": "Lightweapons",
            "path": "./packs/packs/lightweapons.db",
            "type": "Item"
        },
        {
            "name": "maneuvers",
            "label": "Maneuvers",
            "path": "./packs/packs/maneuvers.db",
            "type": "Item"
        },
        {
            "name": "monsters",
            "label": "Monsters",
            "path": "./packs/packs/monsters.db",
            "type": "Actor"
        },
        {
            "name": "monstertraits",
            "label": "Monster Traits",
            "path": "./packs/packs/monstertraits.db",
            "type": "Item"
        },        
        {
            "name": "monsters_temp",
            "label": "Monsters Temp",
            "path": "./packs/packs/monsters_temp.db",
            "type": "Actor"
        },
        {
            "name": "modifications",
            "label": "Modifications",
            "path": "./packs/packs/modifications.db",
            "type": "Item"
        },
        {
            "name": "musicalinstruments",
            "label": "Musical Instruments",
            "path": "./packs/packs/musicalinstruments.db",
            "type": "Item"
        },
        {
            "name": "species",
            "label": "Species",
            "path": "./packs/packs/species.db",
            "type": "Item"
        },
        {
            "name": "speciesfeatures",
            "label": "Species Features",
            "path": "./packs/packs/speciesfeatures.db",
            "type": "Item"
        },
        {
            "name": "drakes-shipyard",
            "label": "Drakes Shipyard",
            "path": "./packs/packs/drakes-shipyard.db",
            "type": "Actor"
        },
        {
            "name": "starshipactions",
            "label": "Starship Actions",
            "path": "./packs/packs/starshipactions.db",
            "type": "Item"
        },
        {
            "name": "starshiparmor",
            "label": "Starship Armor",
            "path": "./packs/packs/starshiparmor.db",
            "type": "Item"
        },
        {
            "name": "starshipequipment",
            "label": "Starship Equipment",
            "path": "./packs/packs/starshipequipment.db",
            "type": "Item"
        },
        {
            "name": "starshipfeatures",
            "label": "Starship Features",
            "path": "./packs/packs/starshipfeatures.db",
            "type": "Item"
        },
        {
            "name": "starshipmodifications",
            "label": "Starship Modifications",
            "path": "./packs/packs/starshipmodifications.db",
            "type": "Item"
        },
        {
            "name": "starships",
            "label": "Starship Types",
            "path": "./packs/packs/starships.db",
            "type": "Item"
        },
        {
            "name": "starshipweapons",
            "label": "Starship Weapons",
            "path": "./packs/packs/starshipweapons.db",
            "type": "Item"
        },
        {
            "name": "tables",
            "label": "Tables",
            "path": "./packs/packs/tables.db",
            "type": "RollTable"
        },
        {
            "name": "techpowers",
            "label": "Tech Powers",
            "path": "./packs/packs/techpowers.db",
            "type": "Item"
        },
        {
            "name": "ventures",
            "label": "Ventures",
            "path": "./packs/packs/ventures.db",
            "type": "Item"
        },
        {
            "name": "vibroweapons",
            "label": "Vibroweapons",
            "path": "./packs/packs/vibroweapons.db",
            "type": "Item"
        },
        {
            "name": "weaponproperties",
            "label": "Weapon Properties",
            "path": "./packs/packs/weaponproperties.db",
            "type": "JournalEntry"
        }
    ],
    "languages": [
        {
            "lang": "en",
            "name": "English",
            "path": "lang/en.json"
        },
        {
            "lang": "de",
            "name": "German",
            "path": "lang/de.json"
        },
        {
            "lang": "fr",
            "name": "French",
            "path": "lang/fr.json"
        },
        {
            "lang": "it",
            "name": "Italian",
            "path": "lang/it.json"
        },
        {
            "lang": "es",
            "name": "Espanol",
            "path": "lang/es.json"
        }
    ],
    "socket": true,
    "gridDistance": 5,
    "gridUnits": "ft",
    "primaryTokenAttribute": "attributes.hp",
    "secondaryTokenAttribute": null,
    "flags": {
        "needsMigrationVersion": "2.0.0",
        "compatibleMigrationVersion": "0.8"
>>>>>>> b6929cc5
    }
  ],
  "esmodules": [
    "sw5e.mjs"
  ],
  "styles": [
    "sw5e.css",
    "sw5e-global.css",
    "sw5e-light.css",
    "sw5e-dark.css"
  ],
  "packs": [
    {
      "name": "adventuringgear",
      "label": "Adventuring Gear",
      "path": "packs/packs/adventuringgear.db",
      "type": "Item",
      "private": false,
      "flags": {}
    },
    {
      "name": "ammo",
      "label": "Ammo",
      "path": "packs/packs/ammo.db",
      "type": "Item",
      "private": false,
      "flags": {}
    },
    {
      "name": "archetypefeatures",
      "label": "Archetype Features",
      "path": "packs/packs/archetypefeatures.db",
      "type": "Item",
      "private": false,
      "flags": {}
    },
    {
      "name": "archetypes",
      "label": "Archetypes",
      "path": "packs/packs/archetypes.db",
      "type": "Item",
      "private": false,
      "flags": {}
    },
    {
      "name": "armor",
      "label": "Armor",
      "path": "packs/packs/armor.db",
      "type": "Item",
      "private": false,
      "flags": {}
    },
    {
      "name": "armorproperties",
      "label": "Armor Properties",
      "path": "packs/packs/armorproperties.db",
      "type": "JournalEntry",
      "private": false,
      "flags": {}
    },
    {
      "name": "backgrounds",
      "label": "Backgrounds",
      "path": "packs/packs/backgrounds.db",
      "type": "Item",
      "private": false,
      "flags": {}
    },
    {
      "name": "blasters",
      "label": "Blasters",
      "path": "packs/packs/blasters.db",
      "type": "Item",
      "private": false,
      "flags": {}
    },
    {
      "name": "classes",
      "label": "Classes",
      "path": "packs/packs/classes.db",
      "type": "Item",
      "private": false,
      "flags": {}
    },
    {
      "name": "classfeatures",
      "label": "Class Features",
      "path": "packs/packs/classfeatures.db",
      "type": "Item",
      "private": false,
      "flags": {}
    },
    {
      "name": "conditions",
      "label": "Conditions",
      "path": "packs/packs/conditions.db",
      "type": "JournalEntry",
      "private": false,
      "flags": {}
    },
    {
      "name": "consumables",
      "label": "Consumables",
      "path": "packs/packs/consumables.db",
      "type": "Item",
      "private": false,
      "flags": {}
    },
    {
      "name": "deploymentfeatures",
      "label": "Deployment Features",
      "path": "packs/packs/deploymentfeatures.db",
      "type": "Item",
      "private": false,
      "flags": {}
    },
    {
      "name": "deployments",
      "label": "Deployments",
      "path": "packs/packs/deployments.db",
      "type": "Item",
      "private": false,
      "flags": {}
    },
    {
      "name": "enhanceditems",
      "label": "Enhanced Items",
      "path": "packs/packs/enhanceditems.db",
      "type": "Item",
      "private": false,
      "flags": {}
    },
    {
      "name": "explosives",
      "label": "Explosives",
      "path": "packs/packs/explosives.db",
      "type": "Item",
      "private": false,
      "flags": {}
    },
    {
      "name": "feats",
      "label": "Feats",
      "path": "packs/packs/feats.db",
      "type": "Item",
      "private": false,
      "flags": {}
    },
    {
      "name": "fightingstyles",
      "label": "Fighting Styles",
      "path": "packs/packs/fightingstyles.db",
      "type": "Item",
      "private": false,
      "flags": {}
    },
    {
      "name": "fightingmasteries",
      "label": "Fighting Masteries",
      "path": "packs/packs/fightingmasteries.db",
      "type": "Item",
      "private": false,
      "flags": {}
    },
    {
      "name": "fistoscodex",
      "label": "Fisto's Codex",
      "path": "packs/packs/fistoscodex.db",
      "type": "Actor",
      "private": false,
      "flags": {}
    },
    {
      "name": "forcepowers",
      "label": "Force Powers",
      "path": "packs/packs/forcepowers.db",
      "type": "Item",
      "private": false,
      "flags": {}
    },
    {
      "name": "gamingsets",
      "label": "Gaming Sets",
      "path": "packs/packs/gamingsets.db",
      "type": "Item",
      "private": false,
      "flags": {}
    },
    {
      "name": "implements",
      "label": "Artisan's Implements",
      "path": "packs/packs/implements.db",
      "type": "Item",
      "private": false,
      "flags": {}
    },
    {
      "name": "invocations",
      "label": "Class Invocations",
      "path": "packs/packs/invocations.db",
      "type": "Item",
      "private": false,
      "flags": {}
    },
    {
      "name": "kits",
      "label": "Specialist's Kits",
      "path": "packs/packs/kits.db",
      "type": "Item",
      "private": false,
      "flags": {}
    },
    {
      "name": "lightsaberform",
      "label": "Lightsaber Forms",
      "path": "packs/packs/lightsaberforms.db",
      "type": "Item",
      "private": false,
      "flags": {}
    },
    {
      "name": "lightweapons",
      "label": "Lightweapons",
      "path": "packs/packs/lightweapons.db",
      "type": "Item",
      "private": false,
      "flags": {}
    },
    {
      "name": "maneuvers",
      "label": "Maneuvers",
      "path": "packs/packs/maneuvers.db",
      "type": "Item",
      "private": false,
      "flags": {}
    },
    {
      "name": "monsters",
      "label": "Monsters",
      "path": "packs/packs/monsters.db",
      "type": "Actor",
      "private": false,
      "flags": {}
    },
    {
      "name": "monstertraits",
      "label": "Monster Traits",
      "path": "packs/packs/monstertraits.db",
      "type": "Item",
      "private": false,
      "flags": {}
    },
    {
      "name": "monsters_temp",
      "label": "Monsters Temp",
      "path": "packs/packs/monsters_temp.db",
      "type": "Actor",
      "private": false,
      "flags": {}
    },
    {
      "name": "modifications",
      "label": "Modifications",
      "path": "packs/packs/modifications.db",
      "type": "Item",
      "private": false,
      "flags": {}
    },
    {
      "name": "musicalinstruments",
      "label": "Musical Instruments",
      "path": "packs/packs/musicalinstruments.db",
      "type": "Item",
      "private": false,
      "flags": {}
    },
    {
      "name": "species",
      "label": "Species",
      "path": "packs/packs/species.db",
      "type": "Item",
      "private": false,
      "flags": {}
    },
    {
      "name": "speciesfeatures",
      "label": "Species Features",
      "path": "packs/packs/speciesfeatures.db",
      "type": "Item",
      "private": false,
      "flags": {}
    },
    {
      "name": "drakes-shipyard",
      "label": "Drakes Shipyard",
      "path": "packs/packs/drakes-shipyard.db",
      "type": "Actor",
      "private": false,
      "flags": {}
    },
    {
      "name": "starshipactions",
      "label": "Starship Actions",
      "path": "packs/packs/starshipactions.db",
      "type": "Item",
      "private": false,
      "flags": {}
    },
    {
      "name": "starshiparmor",
      "label": "Starship Armor",
      "path": "packs/packs/starshiparmor.db",
      "type": "Item",
      "private": false,
      "flags": {}
    },
    {
      "name": "starshipequipment",
      "label": "Starship Equipment",
      "path": "packs/packs/starshipequipment.db",
      "type": "Item",
      "private": false,
      "flags": {}
    },
    {
      "name": "starshipfeatures",
      "label": "Starship Features",
      "path": "packs/packs/starshipfeatures.db",
      "type": "Item",
      "private": false,
      "flags": {}
    },
    {
      "name": "starshipmodifications",
      "label": "Starship Modifications",
      "path": "packs/packs/starshipmodifications.db",
      "type": "Item",
      "private": false,
      "flags": {}
    },
    {
      "name": "starships",
      "label": "Starship Types",
      "path": "packs/packs/starships.db",
      "type": "Item",
      "private": false,
      "flags": {}
    },
    {
      "name": "starshipweapons",
      "label": "Starship Weapons",
      "path": "packs/packs/starshipweapons.db",
      "type": "Item",
      "private": false,
      "flags": {}
    },
    {
      "name": "tables",
      "label": "Tables",
      "path": "packs/packs/tables.db",
      "type": "RollTable",
      "private": false,
      "flags": {}
    },
    {
      "name": "techpowers",
      "label": "Tech Powers",
      "path": "packs/packs/techpowers.db",
      "type": "Item",
      "private": false,
      "flags": {}
    },
    {
      "name": "ventures",
      "label": "Ventures",
      "path": "packs/packs/ventures.db",
      "type": "Item",
      "private": false,
      "flags": {}
    },
    {
      "name": "vibroweapons",
      "label": "Vibroweapons",
      "path": "packs/packs/vibroweapons.db",
      "type": "Item",
      "private": false,
      "flags": {}
    },
    {
      "name": "weaponproperties",
      "label": "Weapon Properties",
      "path": "packs/packs/weaponproperties.db",
      "type": "JournalEntry",
      "private": false,
      "flags": {}
    }
  ],
  "languages": [
    {
      "lang": "en",
      "name": "English",
      "path": "lang/en.json",
      "flags": {}
    },
    {
      "lang": "fr",
      "name": "French",
      "path": "lang/fr.json",
      "flags": {}
    },
    {
      "lang": "it",
      "name": "Italian",
      "path": "lang/it.json",
      "flags": {}
    },
    {
      "lang": "es",
      "name": "Espanol",
      "path": "lang/es.json",
      "flags": {}
    }
  ],
  "media": [
    {
      "type": "cover",
      "loop": false,
      "flags": {}
    }
  ],
  "socket": true,
  "gridDistance": 5,
  "gridUnits": "ft",
  "primaryTokenAttribute": "attributes.hp",
  "secondaryTokenAttribute": null,
  "flags": {
    "needsMigrationVersion": "2.1.5",
    "compatibleMigrationVersion": "0.8"
  }
}<|MERGE_RESOLUTION|>--- conflicted
+++ resolved
@@ -1,5 +1,4 @@
 {
-<<<<<<< HEAD
   "id": "sw5e",
   "title": "SW 5th Edition",
   "description": "A comprehensive game system for running games of SW 5th Edition in the Foundry VTT environment.",
@@ -8,364 +7,15 @@
     "minimum": "10.291",
     "verified": "10"
   },
-  "url": "https://github.com/unrealkakeman89/sw5e",
-  "manifest": "https://raw.githubusercontent.com/unrealkakeman89/sw5e/master/system.json",
-  "download": "https://github.com/unrealkakeman89/sw5e/archive/master.zip",
+  "url": "https://github.com/sw5e-foundry/sw5e",
+  "manifest": "https://github.com/sw5e-foundry/sw5e/releases/latest/download/system.json",
+  "download": "https://github.com/sw5e-foundry/sw5e/releases/latest/download/system.zip",
   "authors": [
     {
       "name": "The Dev Team",
       "url": "https://github.com/unrealkakeman89/sw5e",
       "discord": "https://discord.gg/HUNHVhDQka",
       "flags": {}
-=======
-    "id": "sw5e",
-    "title": "SW 5th Edition",
-    "description": "A comprehensive game system for running games of SW 5th Edition in the Foundry VTT environment.",
-    "version": "2.0.3.2.3.8",
-    "compatibility": {
-        "minimum": "10",
-        "verified": "10",
-        "maximum": "10"
-    },
-    "url": "https://github.com/unrealkakeman89/sw5e",
-    "manifest": "https://raw.githubusercontent.com/unrealkakeman89/sw5e/master/system.json",
-    "download": "https://github.com/unrealkakeman89/sw5e/archive/master.zip",
-    "authors": [
-        {
-            "name": "The Dev Team",
-            "url": "https://github.com/unrealkakeman89/sw5eus",
-            "discord": "https://discord.gg/HUNHVhDQka"
-        }
-    ],
-    "scripts": [],
-    "esmodules": ["sw5e.mjs"],
-    "styles": ["sw5e.css", "sw5e-global.css", "sw5e-light.css", "sw5e-dark.css"],
-    "packs": [
-        {
-            "name": "adventuringgear",
-            "label": "Adventuring Gear",
-            "path": "./packs/packs/adventuringgear.db",
-            "type": "Item"
-        },
-        {
-            "name": "ammo",
-            "label": "Ammo",
-            "path": "./packs/packs/ammo.db",
-            "type": "Item"
-        },
-        {
-            "name": "archetypefeatures",
-            "label": "Archetype Features",
-            "path": "./packs/packs/archetypefeatures.db",
-            "type": "Item"
-        },
-        {
-            "name": "archetypes",
-            "label": "Archetypes",
-            "path": "./packs/packs/archetypes.db",
-            "type": "Item"
-        },
-        {
-            "name": "armor",
-            "label": "Armor",
-            "path": "./packs/packs/armor.db",
-            "type": "Item"
-        },
-        {
-            "name": "armorproperties",
-            "label": "Armor Properties",
-            "path": "./packs/packs/armorproperties.db",
-            "type": "JournalEntry"
-        },
-        {
-            "name": "backgrounds",
-            "label": "Backgrounds",
-            "path": "./packs/packs/backgrounds.db",
-            "type": "Item"
-        },
-        {
-            "name": "blasters",
-            "label": "Blasters",
-            "path": "./packs/packs/blasters.db",
-            "type": "Item"
-        },
-        {
-            "name": "classes",
-            "label": "Classes",
-            "path": "./packs/packs/classes.db",
-            "type": "Item"
-        },
-        {
-            "name": "classfeatures",
-            "label": "Class Features",
-            "path": "./packs/packs/classfeatures.db",
-            "type": "Item"
-        },
-        {
-            "name": "conditions",
-            "label": "Conditions",
-            "path": "./packs/packs/conditions.db",
-            "type": "JournalEntry"
-        },
-        {
-            "name": "consumables",
-            "label": "Consumables",
-            "path": "./packs/packs/consumables.db",
-            "type": "Item"
-        },
-        {
-            "name": "deploymentfeatures",
-            "label": "Deployment Features",
-            "path": "./packs/packs/deploymentfeatures.db",
-            "type": "Item"
-        },
-        {
-            "name": "deployments",
-            "label": "Deployments",
-            "path": "./packs/packs/deployments.db",
-            "type": "Item"
-        },
-        {
-            "name": "enhanceditems",
-            "label": "Enhanced Items",
-            "path": "./packs/packs/enhanceditems.db",
-            "type": "Item"
-        },
-        {
-            "name": "explosives",
-            "label": "Explosives",
-            "path": "./packs/packs/explosives.db",
-            "type": "Item"
-        },
-        {
-            "name": "feats",
-            "label": "Feats",
-            "path": "./packs/packs/feats.db",
-            "type": "Item"
-        },
-        {
-            "name": "fightingstyles",
-            "label": "Fighting Styles",
-            "path": "./packs/packs/fightingstyles.db",
-            "type": "Item"
-        },
-        {
-            "name": "fightingmasteries",
-            "label": "Fighting Masteries",
-            "path": "./packs/packs/fightingmasteries.db",
-            "type": "Item"
-        },
-        {
-            "name": "fistoscodex",
-            "label": "Fisto's Codex",
-            "path": "./packs/packs/fistoscodex.db",
-            "type": "Actor"
-        },
-        {
-            "name": "forcepowers",
-            "label": "Force Powers",
-            "path": "./packs/packs/forcepowers.db",
-            "type": "Item"
-        },
-        {
-            "name": "gamingsets",
-            "label": "Gaming Sets",
-            "path": "./packs/packs/gamingsets.db",
-            "type": "Item"
-        },
-        {
-            "name": "implements",
-            "label": "Artisan's Implements",
-            "path": "./packs/packs/implements.db",
-            "type": "Item"
-        },
-        {
-            "name": "invocations",
-            "label": "Class Invocations",
-            "path": "./packs/packs/invocations.db",
-            "type": "Item"
-        },
-        {
-            "name": "kits",
-            "label": "Specialist's Kits",
-            "path": "./packs/packs/kits.db",
-            "type": "Item"
-        },
-        {
-            "name": "lightsaberform",
-            "label": "Lightsaber Forms",
-            "path": "./packs/packs/lightsaberforms.db",
-            "type": "Item"
-        },
-        {
-            "name": "lightweapons",
-            "label": "Lightweapons",
-            "path": "./packs/packs/lightweapons.db",
-            "type": "Item"
-        },
-        {
-            "name": "maneuvers",
-            "label": "Maneuvers",
-            "path": "./packs/packs/maneuvers.db",
-            "type": "Item"
-        },
-        {
-            "name": "monsters",
-            "label": "Monsters",
-            "path": "./packs/packs/monsters.db",
-            "type": "Actor"
-        },
-        {
-            "name": "monstertraits",
-            "label": "Monster Traits",
-            "path": "./packs/packs/monstertraits.db",
-            "type": "Item"
-        },        
-        {
-            "name": "monsters_temp",
-            "label": "Monsters Temp",
-            "path": "./packs/packs/monsters_temp.db",
-            "type": "Actor"
-        },
-        {
-            "name": "modifications",
-            "label": "Modifications",
-            "path": "./packs/packs/modifications.db",
-            "type": "Item"
-        },
-        {
-            "name": "musicalinstruments",
-            "label": "Musical Instruments",
-            "path": "./packs/packs/musicalinstruments.db",
-            "type": "Item"
-        },
-        {
-            "name": "species",
-            "label": "Species",
-            "path": "./packs/packs/species.db",
-            "type": "Item"
-        },
-        {
-            "name": "speciesfeatures",
-            "label": "Species Features",
-            "path": "./packs/packs/speciesfeatures.db",
-            "type": "Item"
-        },
-        {
-            "name": "drakes-shipyard",
-            "label": "Drakes Shipyard",
-            "path": "./packs/packs/drakes-shipyard.db",
-            "type": "Actor"
-        },
-        {
-            "name": "starshipactions",
-            "label": "Starship Actions",
-            "path": "./packs/packs/starshipactions.db",
-            "type": "Item"
-        },
-        {
-            "name": "starshiparmor",
-            "label": "Starship Armor",
-            "path": "./packs/packs/starshiparmor.db",
-            "type": "Item"
-        },
-        {
-            "name": "starshipequipment",
-            "label": "Starship Equipment",
-            "path": "./packs/packs/starshipequipment.db",
-            "type": "Item"
-        },
-        {
-            "name": "starshipfeatures",
-            "label": "Starship Features",
-            "path": "./packs/packs/starshipfeatures.db",
-            "type": "Item"
-        },
-        {
-            "name": "starshipmodifications",
-            "label": "Starship Modifications",
-            "path": "./packs/packs/starshipmodifications.db",
-            "type": "Item"
-        },
-        {
-            "name": "starships",
-            "label": "Starship Types",
-            "path": "./packs/packs/starships.db",
-            "type": "Item"
-        },
-        {
-            "name": "starshipweapons",
-            "label": "Starship Weapons",
-            "path": "./packs/packs/starshipweapons.db",
-            "type": "Item"
-        },
-        {
-            "name": "tables",
-            "label": "Tables",
-            "path": "./packs/packs/tables.db",
-            "type": "RollTable"
-        },
-        {
-            "name": "techpowers",
-            "label": "Tech Powers",
-            "path": "./packs/packs/techpowers.db",
-            "type": "Item"
-        },
-        {
-            "name": "ventures",
-            "label": "Ventures",
-            "path": "./packs/packs/ventures.db",
-            "type": "Item"
-        },
-        {
-            "name": "vibroweapons",
-            "label": "Vibroweapons",
-            "path": "./packs/packs/vibroweapons.db",
-            "type": "Item"
-        },
-        {
-            "name": "weaponproperties",
-            "label": "Weapon Properties",
-            "path": "./packs/packs/weaponproperties.db",
-            "type": "JournalEntry"
-        }
-    ],
-    "languages": [
-        {
-            "lang": "en",
-            "name": "English",
-            "path": "lang/en.json"
-        },
-        {
-            "lang": "de",
-            "name": "German",
-            "path": "lang/de.json"
-        },
-        {
-            "lang": "fr",
-            "name": "French",
-            "path": "lang/fr.json"
-        },
-        {
-            "lang": "it",
-            "name": "Italian",
-            "path": "lang/it.json"
-        },
-        {
-            "lang": "es",
-            "name": "Espanol",
-            "path": "lang/es.json"
-        }
-    ],
-    "socket": true,
-    "gridDistance": 5,
-    "gridUnits": "ft",
-    "primaryTokenAttribute": "attributes.hp",
-    "secondaryTokenAttribute": null,
-    "flags": {
-        "needsMigrationVersion": "2.0.0",
-        "compatibleMigrationVersion": "0.8"
->>>>>>> b6929cc5
     }
   ],
   "esmodules": [
