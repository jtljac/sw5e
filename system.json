{
  "name": "sw5e",
  "title": "SW 5th Edition",
  "description": "A comprehensive game system for running games of SW 5th Edition in the Foundry VTT environment.",
  "version": 0.98,
  "author": "Dev Team",
  "scripts": [],
  "esmodules": ["sw5e.js"],
  "styles": ["sw5e.css"],
  "packs": [
    {
      "name": "adventuringgear",
      "label": "Adventuring Gear",
      "path": "./packs/adventuringgear.db",
      "entity": "Item"
    },
	  {
	    "name": "archetypes",
	    "label": "Archetypes",
	    "path": "./packs/archetypes.db",
	    "entity": "Item"
	  },    
    {
      "name": "armor",
      "label": "Armor",
      "path": "./packs/armor.db",
      "entity": "Item"
    },
	  {
	    "name": "backgrounds",
	    "label": "Backgrounds",
	    "path": "./packs/backgrounds.db",
	    "entity": "Item"
	  },
    {
      "name": "classes",
      "label": "Classes",
      "path": "./packs/classes.db",
      "entity": "Item"
    },
	  {
	    "name": "classfeatures",
	    "label": "Class Features",
	    "path": "./packs/classfeatures.db",
	    "entity": "Item"
	  },    	
    {
      "name": "enhanceditems",
      "label": "Enhanced Items",
      "path": "./packs/packs/enhanceditems.db",
      "entity": "Item"
    },
    {
      "name": "feats",
      "label": "Feats",
      "path": "./packs/feats.db",
      "entity": "Item"
    },
	{
      "name": "fightingstyles",
	  "label": "Fighting Styles",
	  "path": "./packs/packs/fightingstyles.db",
	  "entity": "Item"
    },
	{
      "name": "fightingmasteries",
	  "label": "Fighting Masteries",
	  "path": "./packs/packs/fightingmasteries.db",
	  "entity": "Item"
    },	
    {
      "name": "forcepowers",
      "label": "Force Powers",
      "path": "./packs/forcepowers.db",
      "entity": "Item"
    },    
    {
      "name": "gamingset",
      "label": "Gaming Sets",
      "path": "./packs/gamingset.db",
      "entity": "Item"
    },
    {
  	  "name": "lightsaberform",
	    "label": "Lightsaber Forms",
	    "path": "./packs/lightsaberforms.db",
	    "entity": "Item"
    },    
    {
      "name": "monsters",
      "label": "Monsters",
      "path": "./packs/monsters.db",
      "entity": "Actor"
    },
    {
<<<<<<< HEAD
      "name": "enhanceditems",
      "label": "Enhanced Items",
      "path": "./packs/enhanceditems.db",
      "entity": "Item"
    },
    {
      "name": "feats",
      "label": "Feats",
      "path": "./packs/feats.db",
=======
      "name": "species",
      "label": "Species",
      "path": "./packs/packs/species.db",
      "entity": "Item"
    },
    {
      "name": "speciestraits",
      "label": "Species Traits",
      "path": "./packs/packs/speciestraits.db",
>>>>>>> 1130fdc3
      "entity": "Item"
    },
    {
      "name": "species",
      "label": "Species",
      "path": "./packs/species.db",
      "entity": "Item"
    },	 
    {
      "name": "speciestraits",
      "label": "Species Traits",
      "path": "./packs/speciestraits.db",
      "entity": "Item" 
     },
	   {
	    "name": "tables",
	    "label": "Tables",
	    "path": "./packs/tables.db",
	    "entity": "RollTable"
     },
     {
      "name": "techpowers",
      "label": "Tech Powers",
      "path": "./packs/techpowers.db",
      "entity": "Item"
     },	 
     {
      "name": "weapons",
      "label": "Weapons",
      "path": "./packs/weapons.db",
      "entity": "Item"
    }
  ],
  "languages": [
    {
      "lang": "en",
      "name": "English",
      "path": "lang/en.json"
    }
  ],
  "socket": true,
  "gridDistance": 5,
  "gridUnits": "ft",
  "primaryTokenAttribute": "attributes.hp",
  "secondaryTokenAttribute": null,
  "minimumCoreVersion": "0.5.6",
  "compatibleCoreVersion": "0.7.5",
  "url": "https://github.com/unrealkakeman89/sw5e",
  "manifest": "https://raw.githubusercontent.com/unrealkakeman89/sw5e/master/system.json",
  "download": "https://github.com/unrealkakeman89/sw5e/archive/master.zip"

}<|MERGE_RESOLUTION|>--- conflicted
+++ resolved
@@ -93,30 +93,6 @@
       "entity": "Actor"
     },
     {
-<<<<<<< HEAD
-      "name": "enhanceditems",
-      "label": "Enhanced Items",
-      "path": "./packs/enhanceditems.db",
-      "entity": "Item"
-    },
-    {
-      "name": "feats",
-      "label": "Feats",
-      "path": "./packs/feats.db",
-=======
-      "name": "species",
-      "label": "Species",
-      "path": "./packs/packs/species.db",
-      "entity": "Item"
-    },
-    {
-      "name": "speciestraits",
-      "label": "Species Traits",
-      "path": "./packs/packs/speciestraits.db",
->>>>>>> 1130fdc3
-      "entity": "Item"
-    },
-    {
       "name": "species",
       "label": "Species",
       "path": "./packs/species.db",
