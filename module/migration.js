--- conflicted
+++ resolved
@@ -288,13 +288,8 @@
   }
 
   // If new Power F/T split data is not present, create it
-<<<<<<< HEAD
-  let hasNewBonus = ad?.powers?.power1?.fvalue !== undefined;
-  if ( !hasNewBonus ) {
-=======
   const hasNewLimit = ad?.powers?.power1?.fvalue !== undefined;
   if ( !hasNewLimit ) {
->>>>>>> 45996392
     for (let i = 1; i <= 9; i++) { 
       // add new
       updateData["data.powers.power" + i + ".fvalue"] = 0;
@@ -307,7 +302,7 @@
     }
   }
   // If new Bonus Power DC data is not present, create it
-  hasNewBonus = ad?.bonuses?.power?.forceLightDC !== undefined;
+  const hasNewBonus = ad?.bonuses?.power?.forceLightDC !== undefined;
   if ( !hasNewBonus ) {
     updateData["data.bonuses.power.forceLightDC"] = "";
     updateData["data.bonuses.power.forceDarkDC"] = "";
