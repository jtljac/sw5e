--- conflicted
+++ resolved
@@ -1,4 +1,3 @@
-<<<<<<< HEAD
 import ActorSheet5e from "./base.js";
 import Actor5e from "../../entity.js";
 
@@ -617,649 +616,4 @@
 Hooks.on("renderActorSheet5eCharacterNew", (app, html, data) => {
   addFavorites(app, html, data);
   addSubTabs(app, html, data);
-=======
-import ActorSheet5e from "../base.js";
-import Actor5e from "../../entity.js";
-
-/**
- * An Actor sheet for player character type actors in the SW5E system.
- * Extends the base ActorSheet5e class.
- * @type {ActorSheet5e}
- */
-export default class ActorSheet5eCharacterNew extends ActorSheet5e {
-
-  get template() {
-    if (!game.user.isGM && this.actor.limited) return "systems/sw5e/templates/actors/newActor/limited-sheet.html";
-    return "systems/sw5e/templates/actors/newActor/character-sheet.html";
-  }
-  /**
-   * Define default rendering options for the NPC sheet
-   * @return {Object}
-   */
-	static get defaultOptions() {
-
-    return mergeObject(super.defaultOptions, {
-      classes: ["swalt", "sw5e", "sheet", "actor", "character"],
-      blockFavTab: true,
-      subTabs: null,
-      width: 800,
-      tabs: [{
-        navSelector: ".root-tabs",
-        contentSelector: ".sheet-body",
-        initial: "attributes"
-      }],
-    });
-  }
-
-  /* -------------------------------------------- */
-
-  /**
-   * Add some extra data when rendering the sheet to reduce the amount of logic required within the template.
-   */
-  getData() {
-    const sheetData = super.getData();
-
-    // Temporary HP
-    let hp = sheetData.data.attributes.hp;
-    if (hp.temp === 0) delete hp.temp;
-    if (hp.tempmax === 0) delete hp.tempmax;
-
-    // Resources
-    sheetData["resources"] = ["primary", "secondary", "tertiary"].reduce((arr, r) => {
-      const res = sheetData.data.resources[r] || {};
-      res.name = r;
-      res.placeholder = game.i18n.localize("SW5E.Resource"+r.titleCase());
-      if (res && res.value === 0) delete res.value;
-      if (res && res.max === 0) delete res.max;
-      return arr.concat([res]);
-    }, []);
-
-    // Experience Tracking
-    sheetData["disableExperience"] = game.settings.get("sw5e", "disableExperienceTracking");
-    sheetData["classLabels"] = this.actor.itemTypes.class.map(c => c.name).join(", ");
-
-    // Return data for rendering
-    return sheetData;
-  }
-
-  /* -------------------------------------------- */
-
-  /**
-   * Organize and classify Owned Items for Character sheets
-   * @private
-   */
-  _prepareItems(data) {
-
-    // Categorize items as inventory, powerbook, features, and classes
-    const inventory = {
-      weapon: { label: "SW5E.ItemTypeWeaponPl", items: [], dataset: {type: "weapon"} },
-      equipment: { label: "SW5E.ItemTypeEquipmentPl", items: [], dataset: {type: "equipment"} },
-      consumable: { label: "SW5E.ItemTypeConsumablePl", items: [], dataset: {type: "consumable"} },
-      tool: { label: "SW5E.ItemTypeToolPl", items: [], dataset: {type: "tool"} },
-      backpack: { label: "SW5E.ItemTypeContainerPl", items: [], dataset: {type: "backpack"} },
-      loot: { label: "SW5E.ItemTypeLootPl", items: [], dataset: {type: "loot"} }
-    };
-
-    // Partition items by category
-    let [items, powers, feats, classes, species, archetypes, classfeatures, backgrounds, fightingstyles, fightingmasteries, lightsaberforms] = data.items.reduce((arr, item) => {
-
-      // Item details
-      item.img = item.img || DEFAULT_TOKEN;
-      item.isStack = Number.isNumeric(item.data.quantity) && (item.data.quantity !== 1);
-
-      // Item usage
-      item.hasUses = item.data.uses && (item.data.uses.max > 0);
-      item.isOnCooldown = item.data.recharge && !!item.data.recharge.value && (item.data.recharge.charged === false);
-      item.isDepleted = item.isOnCooldown && (item.data.uses.per && (item.data.uses.value > 0));
-      item.hasTarget = !!item.data.target && !(["none",""].includes(item.data.target.type));
-
-      // Item toggle state
-      this._prepareItemToggleState(item);
-
-      // Classify items into types
-      if ( item.type === "power" ) arr[1].push(item);
-      else if ( item.type === "feat" ) arr[2].push(item);
-      else if ( item.type === "class" ) arr[3].push(item);
-	  else if ( item.type === "species" ) arr[4].push(item);
-	  else if ( item.type === "archetype" ) arr[5].push(item);
-	  else if ( item.type === "classfeature" ) arr[6].push(item);
-	  else if ( item.type === "background" ) arr[7].push(item);
-	  else if ( item.type === "fightingstyle" ) arr[8].push(item);
-	  else if ( item.type === "fightingmastery" ) arr[9].push(item);
-	  else if ( item.type === "lightsaberform" ) arr[10].push(item);	  
-      else if ( Object.keys(inventory).includes(item.type ) ) arr[0].push(item);
-      return arr;
-    }, [[], [], [], [], [], [], [], [], [], [], []]);
-
-    // Apply active item filters
-    items = this._filterItems(items, this._filters.inventory);
-    powers = this._filterItems(powers, this._filters.powerbook);
-    feats = this._filterItems(feats, this._filters.features);
-
-    // Organize items
-    for ( let i of items ) {
-      i.data.quantity = i.data.quantity || 0;
-      i.data.weight = i.data.weight || 0;
-      i.totalWeight = Math.round(i.data.quantity * i.data.weight * 10) / 10;
-      inventory[i.type].items.push(i);
-    }
-
-    // Organize Powerbook and count the number of prepared powers (excluding always, at will, etc...)
-    const powerbook = this._preparePowerbook(data, powers);
-    const nPrepared = powers.filter(s => {
-      return (s.data.level > 0) && (s.data.preparation.mode === "prepared") && s.data.preparation.prepared;
-    }).length;
-
-    // Organize Features
-    const features = {
-      classes: { label: "SW5E.ItemTypeClassPl", items: [], hasActions: false, dataset: {type: "class"}, isClass: true },
-      classfeatures: { label: "SW5E.ItemTypeClassFeats", items: [], hasActions: true, dataset: {type: "classfeature"}, isClassfeature: true },
-      archetype: { label: "SW5E.ItemTypeArchetype", items: [], hasActions: false, dataset: {type: "archetype"}, isArchetype: true },
-      species: { label: "SW5E.ItemTypeSpecies", items: [], hasActions: false, dataset: {type: "species"}, isSpecies: true },
-      background: { label: "SW5E.ItemTypeBackground", items: [], hasActions: false, dataset: {type: "background"}, isBackground: true },
-      fightingstyles: { label: "SW5E.ItemTypeFightingStylePl", items: [], hasActions: false, dataset: {type: "fightingstyle"}, isFightingstyle: true },
-      fightingmasteries: { label: "SW5E.ItemTypeFightingMasteryPl", items: [], hasActions: false, dataset: {type: "fightingmastery"}, isFightingmastery: true },
-      lightsaberforms: { label: "SW5E.ItemTypeLightsaberFormPl", items: [], hasActions: false, dataset: {type: "lightsaberform"}, isLightsaberform: true },
-      active: { label: "SW5E.FeatureActive", items: [], hasActions: true, dataset: {type: "feat", "activation.type": "action"} },
-      passive: { label: "SW5E.FeaturePassive", items: [], hasActions: false, dataset: {type: "feat"} }
-    };
-    for ( let f of feats ) {
-      if ( f.data.activation.type ) features.active.items.push(f);
-      else features.passive.items.push(f);
-    }
-    classes.sort((a, b) => b.levels - a.levels);
-    features.classes.items = classes;
-    features.classfeatures.items = classfeatures;
-    features.archetype.items = archetypes;
-    features.species.items = species;
-    features.background.items = backgrounds;
-    features.fightingstyles.items = fightingstyles;
-    features.fightingmasteries.items = fightingmasteries;
-    features.lightsaberforms.items = lightsaberforms;
-
-    // Assign and return
-    data.inventory = Object.values(inventory);
-    data.powerbook = powerbook;
-    data.preparedPowers = nPrepared;
-    data.features = Object.values(features);
-  }
-
-  /* -------------------------------------------- */
-
-  /**
-   * A helper method to establish the displayed preparation state for an item
-   * @param {Item} item
-   * @private
-   */
-  _prepareItemToggleState(item) {
-    if (item.type === "power") {
-      const isAlways = getProperty(item.data, "preparation.mode") === "always";
-      const isPrepared =  getProperty(item.data, "preparation.prepared");
-      item.toggleClass = isPrepared ? "active" : "";
-      if ( isAlways ) item.toggleClass = "fixed";
-      if ( isAlways ) item.toggleTitle = CONFIG.SW5E.powerPreparationModes.always;
-      else if ( isPrepared ) item.toggleTitle = CONFIG.SW5E.powerPreparationModes.prepared;
-      else item.toggleTitle = game.i18n.localize("SW5E.PowerUnprepared");
-    }
-    else {
-      const isActive = getProperty(item.data, "equipped");
-      item.toggleClass = isActive ? "active" : "";
-      item.toggleTitle = game.i18n.localize(isActive ? "SW5E.Equipped" : "SW5E.Unequipped");
-    }
-  }
-
-  /* -------------------------------------------- */
-  /*  Event Listeners and Handlers
-  /* -------------------------------------------- */
-
-  /**
-   * Activate event listeners using the prepared sheet HTML
-   * @param html {HTML}   The prepared HTML object ready to be rendered into the DOM
-   */
-	activateListeners(html) {
-    super.activateListeners(html);
-    if ( !this.options.editable ) return;
-
-    // Inventory Functions
-    html.find(".currency-convert").click(this._onConvertCurrency.bind(this));
-
-    // Item State Toggling
-    html.find('.item-toggle').click(this._onToggleItem.bind(this));
-
-    // Short and Long Rest
-    html.find('.short-rest').click(this._onShortRest.bind(this));
-    html.find('.long-rest').click(this._onLongRest.bind(this));
-
-    // Death saving throws
-    html.find('.death-save').click(this._onDeathSave.bind(this));
-
-    // Send Languages to Chat onClick
-    html.find('[data-options="share-languages"]').click(event => {
-      event.preventDefault();
-      let langs = this.actor.data.data.traits.languages.value.map(l => SW5E.languages[l] || l).join(", ");
-      let custom = this.actor.data.data.traits.languages.custom;
-      if (custom) langs += ", " + custom.replace(/;/g, ",");
-      let content = `
-        <div class="sw5e chat-card item-card" data-acor-id="${this.actor._id}">
-          <header class="card-header flexrow">
-            <img src="${this.actor.data.token.img}" title="" width="36" height="36" style="border: none;"/>
-            <h3>Known Languages</h3>
-          </header>
-          <div class="card-content">${langs}</div>
-        </div>
-      `;
-
-      // Send to Chat
-      let rollWhisper = null;
-      let rollBlind = false;
-      let rollMode = game.settings.get("core", "rollMode");
-      if (["gmroll", "blindroll"].includes(rollMode)) rollWhisper = ChatMessage.getWhisperIDs("GM");
-      if (rollMode === "blindroll") rollBlind = true;
-      ChatMessage.create({
-        user: game.user._id,
-        content: content,
-        speaker: {
-          actor: this.actor._id,
-          token: this.actor.token,
-          alias: this.actor.name
-        },
-        type: CONST.CHAT_MESSAGE_TYPES.OTHER
-      });
-    });
-
-    // Item Delete Confirmation
-    html.find('.item-delete').off("click");
-    html.find('.item-delete').click(event => {
-      let li = $(event.currentTarget).parents('.item');
-      let itemId = li.attr("data-item-id");
-      let item = this.actor.getOwnedItem(itemId);
-      new Dialog({
-        title: `Deleting ${item.data.name}`,
-        content: `<p>Are you sure you want to delete ${item.data.name}?</p>`,
-        buttons: {
-          Yes: {
-            icon: '<i class="fa fa-check"></i>',
-            label: 'Yes',
-            callback: dlg => {
-              this.actor.deleteOwnedItem(itemId);
-            }
-          },
-          cancel: {
-            icon: '<i class="fas fa-times"></i>',
-            label: 'No'
-          },
-        },
-        default: 'cancel'
-      }).render(true);
-    });
-  }
-
-  /* -------------------------------------------- */
-
-  /**
-   * Handle rolling a death saving throw for the Character
-   * @param {MouseEvent} event    The originating click event
-   * @private
-   */
-  _onDeathSave(event) {
-    event.preventDefault();
-    return this.actor.rollDeathSave({event: event});
-  }
-
-  /* -------------------------------------------- */
-
-
-  /**
-   * Handle toggling the state of an Owned Item within the Actor
-   * @param {Event} event   The triggering click event
-   * @private
-   */
-  _onToggleItem(event) {
-    event.preventDefault();
-    const itemId = event.currentTarget.closest(".item").dataset.itemId;
-    const item = this.actor.getOwnedItem(itemId);
-    const attr = item.data.type === "power" ? "data.preparation.prepared" : "data.equipped";
-    return item.update({[attr]: !getProperty(item.data, attr)});
-  }
-
-  /* -------------------------------------------- */
-
-  /**
-   * Take a short rest, calling the relevant function on the Actor instance
-   * @param {Event} event   The triggering click event
-   * @private
-   */
-  async _onShortRest(event) {
-    event.preventDefault();
-    await this._onSubmit(event);
-    return this.actor.shortRest();
-  }
-
-  /* -------------------------------------------- */
-
-  /**
-   * Take a long rest, calling the relevant function on the Actor instance
-   * @param {Event} event   The triggering click event
-   * @private
-   */
-  async _onLongRest(event) {
-    event.preventDefault();
-    await this._onSubmit(event);
-    return this.actor.longRest();
-  }
-
-  /* -------------------------------------------- */
-
-  /**
-   * Handle mouse click events to convert currency to the highest possible denomination
-   * @param {MouseEvent} event    The originating click event
-   * @private
-   */
-  async _onConvertCurrency(event) {
-    event.preventDefault();
-    return Dialog.confirm({
-      title: `${game.i18n.localize("SW5E.CurrencyConvert")}`,
-      content: `<p>${game.i18n.localize("SW5E.CurrencyConvertHint")}</p>`,
-      yes: () => this.actor.convertCurrency()
-    });
-  }
-
-  /* -------------------------------------------- */
-
-  /** @override */
-  async _onDropItemCreate(itemData) {
-
-    // Upgrade the number of class levels a character has and add features
-    if ( itemData.type === "class" ) {
-      const cls = this.actor.itemTypes.class.find(c => c.name === itemData.name);
-      const classWasAlreadyPresent = !!cls;
-
-      // Add new features for class level
-      if ( !classWasAlreadyPresent ) {
-        Actor5e.getClassFeatures(itemData).then(features => {
-          this.actor.createEmbeddedEntity("OwnedItem", features);
-        });
-      }
-
-      // If the actor already has the class, increment the level instead of creating a new item
-      // then add new features as long as level increases
-      if ( classWasAlreadyPresent ) {
-        const lvl = cls.data.data.levels;
-        const newLvl = Math.min(lvl + 1, 20 + lvl - this.actor.data.data.details.level);
-        if ( !(lvl === newLvl) ) {
-          cls.update({"data.levels": newLvl});
-          itemData.data.levels = newLvl;
-          Actor5e.getClassFeatures(itemData).then(features => {
-            this.actor.createEmbeddedEntity("OwnedItem", features);
-          });
-        }
-        return
-      }
-    }
-
-    super._onDropItemCreate(itemData);
-  }
-}
-
-async function addFavorites(app, html, data) {
-  // Thisfunction is adapted for the SwaltSheet from the Favorites Item
-  // Tab Module created for Foundry VTT - by Felix Müller (Felix#6196 on Discord).
-  // It is licensed under a Creative Commons Attribution 4.0 International License
-  // and can be found at https://github.com/syl3r86/favtab.
-  let favItems = [];
-  let favFeats = [];
-  let favPowers = {
-    0: {
-      isCantrip: true,
-      powers: []
-    },
-    1: {
-      powers: [],
-      value: data.actor.data.powers.power1.value,
-      max: data.actor.data.powers.power1.max
-    },
-    2: {
-      powers: [],
-      value: data.actor.data.powers.power2.value,
-      max: data.actor.data.powers.power2.max
-    },
-    3: {
-      powers: [],
-      value: data.actor.data.powers.power3.value,
-      max: data.actor.data.powers.power3.max
-    },
-    4: {
-      powers: [],
-      value: data.actor.data.powers.power4.value,
-      max: data.actor.data.powers.power4.max
-    },
-    5: {
-      powers: [],
-      value: data.actor.data.powers.power5.value,
-      max: data.actor.data.powers.power5.max
-    },
-    6: {
-      powers: [],
-      value: data.actor.data.powers.power6.value,
-      max: data.actor.data.powers.power6.max
-    },
-    7: {
-      powers: [],
-      value: data.actor.data.powers.power7.value,
-      max: data.actor.data.powers.power7.max
-    },
-    8: {
-      powers: [],
-      value: data.actor.data.powers.power8.value,
-      max: data.actor.data.powers.power8.max
-    },
-    9: {
-      powers: [],
-      value: data.actor.data.powers.power9.value,
-      max: data.actor.data.powers.power9.max
-    }
-  }
-
-  let powerCount = 0
-  let items = data.actor.items;
-  for (let item of items) {
-    if (item.type == "class") continue;
-    if (item.flags.favtab === undefined || item.flags.favtab.isFavourite === undefined) {
-      item.flags.favtab = {
-        isFavourite: false
-      };
-    }
-    let isFav = item.flags.favtab.isFavourite;
-    if (app.options.editable) {
-      let favBtn = $(`<a class="item-control item-toggle item-fav ${isFav ? "active" : ""}" data-fav="${isFav}" title="${isFav ? "Remove from Favourites" : "Add to Favourites"}"><i class="fas fa-star"></i></a>`);
-      favBtn.click(ev => {
-        app.actor.getOwnedItem(item._id).update({
-          "flags.favtab.isFavourite": !item.flags.favtab.isFavourite
-        });
-      });
-      html.find(`.item[data-item-id="${item._id}"]`).find('.item-controls').prepend(favBtn);
-    }
-
-    if (isFav) {
-      item.powerComps = "";
-      if (item.data.components) {
-        let comps = item.data.components;
-        let v = (comps.vocal) ? "V" : "";
-        let s = (comps.somatic) ? "S" : "";
-        let m = (comps.material) ? "M" : "";
-        let c = (comps.concentration) ? true : false;
-        let r = (comps.ritual) ? true : false;
-        item.powerComps = `${v}${s}${m}`;
-        item.powerCon = c;
-        item.powerRit = r;
-      }
-
-      item.editable = app.options.editable;
-      switch (item.type) {
-        case 'feat':
-          if (item.flags.favtab.sort === undefined) {
-            item.flags.favtab.sort = (favFeats.count + 1) * 100000; // initial sort key if not present
-          }
-          favFeats.push(item);
-          break;
-        case 'power':
-          if (item.data.preparation.mode) {
-            item.powerPrepMode = ` (${CONFIG.SW5E.powerPreparationModes[item.data.preparation.mode]})`
-          }
-          if (item.data.level) {
-            favPowers[item.data.level].powers.push(item);
-          } else {
-            favPowers[0].powers.push(item);
-          }
-          powerCount++;
-          break;
-        default:
-          if (item.flags.favtab.sort === undefined) {
-            item.flags.favtab.sort = (favItems.count + 1) * 100000; // initial sort key if not present
-          }
-          favItems.push(item);
-          break;
-      }
-    }
-  }
-
-  // Alter core CSS to fit new button
-  // if (app.options.editable) {
-  //   html.find('.powerbook .item-controls').css('flex', '0 0 88px');
-  //   html.find('.inventory .item-controls, .features .item-controls').css('flex', '0 0 90px');
-  //   html.find('.favourite .item-controls').css('flex', '0 0 22px');
-  // }
-
-  let tabContainer = html.find('.favtabtarget');
-  data.favItems = favItems.length > 0 ? favItems.sort((a, b) => (a.flags.favtab.sort) - (b.flags.favtab.sort)) : false;
-  data.favFeats = favFeats.length > 0 ? favFeats.sort((a, b) => (a.flags.favtab.sort) - (b.flags.favtab.sort)) : false;
-  data.favPowers = powerCount > 0 ? favPowers : false;
-  data.editable = app.options.editable;
-
-  await loadTemplates(['systems/sw5e/templates/actors/newActor/item.hbs']);
-  let favtabHtml = $(await renderTemplate('systems/sw5e/templates/actors/newActor/template.hbs', data));
-  favtabHtml.find('.item-name h4').click(event => app._onItemSummary(event));
-
-  if (app.options.editable) {
-    favtabHtml.find('.item-image').click(ev => app._onItemRoll(ev));
-    let handler = ev => app._onDragStart(ev);
-    favtabHtml.find('.item').each((i, li) => {
-      if (li.classList.contains("inventory-header")) return;
-      li.setAttribute("draggable", true);
-      li.addEventListener("dragstart", handler, false);
-    });
-    //favtabHtml.find('.item-toggle').click(event => app._onToggleItem(event));
-    favtabHtml.find('.item-edit').click(ev => {
-      let itemId = $(ev.target).parents('.item')[0].dataset.itemId;
-      app.actor.getOwnedItem(itemId).sheet.render(true);
-    });
-    favtabHtml.find('.item-fav').click(ev => {
-      let itemId = $(ev.target).parents('.item')[0].dataset.itemId;
-      let val = !app.actor.getOwnedItem(itemId).data.flags.favtab.isFavourite
-      app.actor.getOwnedItem(itemId).update({
-        "flags.favtab.isFavourite": val
-      });
-    });
-
-    // Sorting
-    favtabHtml.find('.item').on('drop', ev => {
-      ev.preventDefault();
-      ev.stopPropagation();
-
-      let dropData = JSON.parse(ev.originalEvent.dataTransfer.getData('text/plain'));
-      // if (dropData.actorId !== app.actor.id || dropData.data.type === 'power') return;
-      if (dropData.actorId !== app.actor.id) return;
-      let list = null;
-      if (dropData.data.type === 'feat') list = favFeats;
-      else list = favItems;
-      let dragSource = list.find(i => i._id === dropData.data._id);
-      let siblings = list.filter(i => i._id !== dropData.data._id);
-      let targetId = ev.target.closest('.item').dataset.itemId;
-      let dragTarget = siblings.find(s => s._id === targetId);
-
-      if (dragTarget === undefined) return;
-      const sortUpdates = SortingHelpers.performIntegerSort(dragSource, {
-        target: dragTarget,
-        siblings: siblings,
-        sortKey: 'flags.favtab.sort'
-      });
-      const updateData = sortUpdates.map(u => {
-        const update = u.update;
-        update._id = u.target._id;
-        return update;
-      });
-      app.actor.updateEmbeddedEntity("OwnedItem", updateData);
-    });
-  }
-  tabContainer.append(favtabHtml);
-  // if(app.options.editable) {
-  //   let handler = ev => app._onDragItemStart(ev);
-  //   tabContainer.find('.item').each((i, li) => {
-  //     if (li.classList.contains("inventory-header")) return;
-  //     li.setAttribute("draggable", true);
-  //     li.addEventListener("dragstart", handler, false);
-  //   });
-  //}
-  // try {
-  //   if (game.modules.get("betterrolls5e") && game.modules.get("betterrolls5e").active) BetterRolls.addItemContent(app.object, favtabHtml, ".item .item-name h4", ".item-properties", ".item > .rollable div");
-  // } 
-  // catch (err) {
-  //   // Better Rolls not found!
-  // }
-  Hooks.callAll("renderedSwaltSheet", app, html, data);
-}
-async function addSubTabs(app, html, data) {
-  if(data.options.subTabs == null) {
-    //let subTabs = []; //{subgroup: '', target: '', active: false}
-    data.options.subTabs = {};
-    html.find('[data-subgroup-selection] [data-subgroup]').each((idx, el) => {
-      let subgroup = el.getAttribute('data-subgroup');
-      let target = el.getAttribute('data-target');
-      let targetObj = {target: target, active: el.classList.contains("active")}
-      if(data.options.subTabs.hasOwnProperty(subgroup)) {
-        data.options.subTabs[subgroup].push(targetObj);
-      } else {
-        data.options.subTabs[subgroup] = [];
-        data.options.subTabs[subgroup].push(targetObj);
-      }
-    })
-  } 
-
-  for(const group in data.options.subTabs) {
-    data.options.subTabs[group].forEach(tab => {
-      if(tab.active) {
-        html.find(`[data-subgroup=${group}][data-target=${tab.target}]`).addClass('active');
-      } else {
-        html.find(`[data-subgroup=${group}][data-target=${tab.target}]`).removeClass('active');
-      }
-    })
-  }
-
-  html.find('[data-subgroup-selection]').children().on('click', event => {
-    let subgroup = event.target.closest('[data-subgroup]').getAttribute('data-subgroup');
-    let target = event.target.closest('[data-target]').getAttribute('data-target');
-    html.find(`[data-subgroup=${subgroup}]`).removeClass('active');
-    html.find(`[data-subgroup=${subgroup}][data-target=${target}]`).addClass('active');
-    let tabId = data.options.subTabs[subgroup].find(tab => {
-      return tab.target == target
-    });
-    data.options.subTabs[subgroup].map(el => {
-      if(el.target == target) {
-        el.active = true;
-      } else {
-        el.active = false; 
-      }
-      return el;
-    })
-    
- })
-
-
-
-}
-
-Hooks.on("renderActorSheet5eCharacterNew", (app, html, data) => {
-  addFavorites(app, html, data);
-  addSubTabs(app, html, data);
->>>>>>> 10d8ac42
 });