import ActorSheet5e from "../base.js";
import Actor5e from "../../entity.js";

/**
 * An Actor sheet for player character type actors in the SW5E system.
 * Extends the base ActorSheet5e class.
 * @type {ActorSheet5e}
 */
export default class ActorSheet5eCharacterNew extends ActorSheet5e {

  get template() {
    if (!game.user.isGM && this.actor.limited) return "systems/sw5e/templates/actors/newActor/limited-sheet.html";
    return "systems/sw5e/templates/actors/newActor/character-sheet.html";
  }
  /**
   * Define default rendering options for the NPC sheet
   * @return {Object}
   */
	static get defaultOptions() {

    return mergeObject(super.defaultOptions, {
      classes: ["swalt", "sw5e", "sheet", "actor", "character"],
      blockFavTab: true,
      subTabs: null,
      width: 800,
      tabs: [{
        navSelector: ".root-tabs",
        contentSelector: ".sheet-body",
        initial: "attributes"
      }],
    });
  }

  /* -------------------------------------------- */

  /**
   * Add some extra data when rendering the sheet to reduce the amount of logic required within the template.
   */
  getData() {
    const sheetData = super.getData();

    // Temporary HP
    let hp = sheetData.data.attributes.hp;
    if (hp.temp === 0) delete hp.temp;
    if (hp.tempmax === 0) delete hp.tempmax;

    // Resources
    sheetData["resources"] = ["primary", "secondary", "tertiary"].reduce((arr, r) => {
      const res = sheetData.data.resources[r] || {};
      res.name = r;
      res.placeholder = game.i18n.localize("SW5E.Resource"+r.titleCase());
      if (res && res.value === 0) delete res.value;
      if (res && res.max === 0) delete res.max;
      return arr.concat([res]);
    }, []);

    // Experience Tracking
    sheetData["disableExperience"] = game.settings.get("sw5e", "disableExperienceTracking");
    sheetData["classLabels"] = this.actor.itemTypes.class.map(c => c.name).join(", ");

    // Return data for rendering
    return sheetData;
  }

  /* -------------------------------------------- */

  /**
   * Organize and classify Owned Items for Character sheets
   * @private
   */
  _prepareItems(data) {

    // Categorize items as inventory, powerbook, features, and classes
    const inventory = {
      weapon: { label: "SW5E.ItemTypeWeaponPl", items: [], dataset: {type: "weapon"} },
      equipment: { label: "SW5E.ItemTypeEquipmentPl", items: [], dataset: {type: "equipment"} },
      consumable: { label: "SW5E.ItemTypeConsumablePl", items: [], dataset: {type: "consumable"} },
      tool: { label: "SW5E.ItemTypeToolPl", items: [], dataset: {type: "tool"} },
      backpack: { label: "SW5E.ItemTypeContainerPl", items: [], dataset: {type: "backpack"} },
      loot: { label: "SW5E.ItemTypeLootPl", items: [], dataset: {type: "loot"} }
    };
	  
    // Partition items by category
    let [items, powers, feats, classes, species, archetypes, classfeatures, backgrounds, lightsaberforms, fightingstyles] = data.items.reduce((arr, item) => {

      // Item details
      item.img = item.img || DEFAULT_TOKEN;
      item.isStack = Number.isNumeric(item.data.quantity) && (item.data.quantity !== 1);

      // Item usage
      item.hasUses = item.data.uses && (item.data.uses.max > 0);
      item.isOnCooldown = item.data.recharge && !!item.data.recharge.value && (item.data.recharge.charged === false);
      item.isDepleted = item.isOnCooldown && (item.data.uses.per && (item.data.uses.value > 0));
      item.hasTarget = !!item.data.target && !(["none",""].includes(item.data.target.type));

      // Item toggle state
      this._prepareItemToggleState(item);

      // Classify items into types
      if ( item.type === "power" ) arr[1].push(item);
      else if ( item.type === "feat" ) arr[2].push(item);
      else if ( item.type === "class" ) arr[3].push(item);
      else if ( item.type === "species" ) arr[4].push(item);
      else if ( item.type === "archetype" ) arr[5].push(item);
      else if ( item.type === "classfeature" ) arr[6].push(item);
      else if ( item.type === "background" ) arr[7].push(item);
      else if ( item.type === "lightsaberform" ) arr[8].push(item);
      else if (item.type === "fightingstyle") arr[9].push(item);
      else if ( Object.keys(inventory).includes(item.type ) ) arr[0].push(item);
      return arr;
    }, [[], [], [], [], [], [], [], [], [], []]);

    // Apply active item filters
    items = this._filterItems(items, this._filters.inventory);
    powers = this._filterItems(powers, this._filters.powerbook);
    feats = this._filterItems(feats, this._filters.features);

    // Organize items
    for ( let i of items ) {
      i.data.quantity = i.data.quantity || 0;
      i.data.weight = i.data.weight || 0;
      i.totalWeight = Math.round(i.data.quantity * i.data.weight * 10) / 10;
      inventory[i.type].items.push(i);
    }

    // Organize Powerbook and count the number of prepared powers (excluding always, at will, etc...)
    const powerbook = this._preparePowerbook(data, powers);
    const nPrepared = powers.filter(s => {
      return (s.data.level > 0) && (s.data.preparation.mode === "prepared") && s.data.preparation.prepared;
    }).length;

    // Organize Features
    const features = {
      classes: { label: "SW5E.ItemTypeClassPl", items: [], hasActions: false, dataset: {type: "class"}, isClass: true },
<<<<<<< HEAD
      classfeatures: { label: "SW5E.ItemTypeClassFeats", items: [], hasActions: true, dataset: {type: "classfeature"}, isClassfeature: true },
	  archetype: { label: "SW5E.ItemTypeArchetype", items: [], hasActions: false, dataset: {type: "archetype"}, isArchetype: true },
	  species: { label: "SW5E.ItemTypeSpecies", items: [], hasActions: false, dataset: {type: "species"}, isSpecies: true },
	  background: { label: "SW5E.ItemTypeBackground", items: [], hasActions: false, dataset: {type: "background"}, isBackground: true },
	  lightsaberform: { label: "SW5E.ItemTypeLightsaberForm", items: [], hasActions: false, dataset: {type: "lightsaberform"}, isLightsaberform: true },
=======
      classfeatures: { label: "SW5E.ItemTypeClassFeats", items: [], hasActions: false, dataset: {type: "classfeature"}, isClassfeature: true },
      archetype: { label: "SW5E.ItemTypeArchetype", items: [], hasActions: false, dataset: {type: "archetype"}, isArchetype: true },
      species: { label: "SW5E.ItemTypeSpecies", items: [], hasActions: false, dataset: {type: "species"}, isSpecies: true },
      background: { label: "SW5E.ItemTypeBackground", items: [], hasActions: false, dataset: {type: "background"}, isBackground: true },
      lightsaberform: { label: "SW5E.ItemTypeLightsaberForm", items: [], hasActions: false, dataset: {type: "lightsaberform"}, isLightsaberform: true },
      fightingstyles: { label: "SW5E.ItemTypeFightingStyle", items: [], hasActions: false, dataset: {type: "fightingstyle"}, isFightingstyles: true },
>>>>>>> d679d79e
      active: { label: "SW5E.FeatureActive", items: [], hasActions: true, dataset: {type: "feat", "activation.type": "action"} },
      passive: { label: "SW5E.FeaturePassive", items: [], hasActions: false, dataset: {type: "feat"} }
    };
    for ( let f of feats ) {
      if ( f.data.activation.type ) features.active.items.push(f);
      else features.passive.items.push(f);
    }
    classes.sort((a, b) => b.levels - a.levels);
    features.classes.items = classes;
    features.classfeatures.items = classfeatures;
    features.archetype.items = archetypes;
    features.species.items = species;
    features.background.items = backgrounds;
    features.lightsaberform.items = lightsaberforms;
    features.fightingstyles.items = fightingstyles;

    // Assign and return
    data.inventory = Object.values(inventory);
    data.powerbook = powerbook;
    data.preparedPowers = nPrepared;
    data.features = Object.values(features);
  }

  /* -------------------------------------------- */

  /**
   * A helper method to establish the displayed preparation state for an item
   * @param {Item} item
   * @private
   */
  _prepareItemToggleState(item) {
    if (item.type === "power") {
      const isAlways = getProperty(item.data, "preparation.mode") === "always";
      const isPrepared =  getProperty(item.data, "preparation.prepared");
      item.toggleClass = isPrepared ? "active" : "";
      if ( isAlways ) item.toggleClass = "fixed";
      if ( isAlways ) item.toggleTitle = CONFIG.SW5E.powerPreparationModes.always;
      else if ( isPrepared ) item.toggleTitle = CONFIG.SW5E.powerPreparationModes.prepared;
      else item.toggleTitle = game.i18n.localize("SW5E.PowerUnprepared");
    }
    else {
      const isActive = getProperty(item.data, "equipped");
      item.toggleClass = isActive ? "active" : "";
      item.toggleTitle = game.i18n.localize(isActive ? "SW5E.Equipped" : "SW5E.Unequipped");
    }
  }

  /* -------------------------------------------- */
  /*  Event Listeners and Handlers
  /* -------------------------------------------- */

  /**
   * Activate event listeners using the prepared sheet HTML
   * @param html {HTML}   The prepared HTML object ready to be rendered into the DOM
   */
	activateListeners(html) {
    super.activateListeners(html);
    if ( !this.options.editable ) return;

    // Inventory Functions
    html.find(".currency-convert").click(this._onConvertCurrency.bind(this));

    // Item State Toggling
    html.find('.item-toggle').click(this._onToggleItem.bind(this));

    // Short and Long Rest
    html.find('.short-rest').click(this._onShortRest.bind(this));
    html.find('.long-rest').click(this._onLongRest.bind(this));

    // Death saving throws
    html.find('.death-save').click(this._onDeathSave.bind(this));

    // Send Languages to Chat onClick
    html.find('[data-options="share-languages"]').click(event => {
      event.preventDefault();
      let langs = this.actor.data.data.traits.languages.value.map(l => SW5E.languages[l] || l).join(", ");
      let custom = this.actor.data.data.traits.languages.custom;
      if (custom) langs += ", " + custom.replace(/;/g, ",");
      let content = `
        <div class="sw5e chat-card item-card" data-acor-id="${this.actor._id}">
          <header class="card-header flexrow">
            <img src="${this.actor.data.token.img}" title="" width="36" height="36" style="border: none;"/>
            <h3>Known Languages</h3>
          </header>
          <div class="card-content">${langs}</div>
        </div>
      `;

      // Send to Chat
      let rollWhisper = null;
      let rollBlind = false;
      let rollMode = game.settings.get("core", "rollMode");
      if (["gmroll", "blindroll"].includes(rollMode)) rollWhisper = ChatMessage.getWhisperIDs("GM");
      if (rollMode === "blindroll") rollBlind = true;
      ChatMessage.create({
        user: game.user._id,
        content: content,
        speaker: {
          actor: this.actor._id,
          token: this.actor.token,
          alias: this.actor.name
        },
        type: CONST.CHAT_MESSAGE_TYPES.OTHER
      });
    });

    // Item Delete Confirmation
    html.find('.item-delete').off("click");
    html.find('.item-delete').click(event => {
      let li = $(event.currentTarget).parents('.item');
      let itemId = li.attr("data-item-id");
      let item = this.actor.getOwnedItem(itemId);
      new Dialog({
        title: `Deleting ${item.data.name}`,
        content: `<p>Are you sure you want to delete ${item.data.name}?</p>`,
        buttons: {
          Yes: {
            icon: '<i class="fa fa-check"></i>',
            label: 'Yes',
            callback: dlg => {
              this.actor.deleteOwnedItem(itemId);
            }
          },
          cancel: {
            icon: '<i class="fas fa-times"></i>',
            label: 'No'
          },
        },
        default: 'cancel'
      }).render(true);
    });
  }

  /* -------------------------------------------- */

  /**
   * Handle rolling a death saving throw for the Character
   * @param {MouseEvent} event    The originating click event
   * @private
   */
  _onDeathSave(event) {
    event.preventDefault();
    return this.actor.rollDeathSave({event: event});
  }

  /* -------------------------------------------- */


  /**
   * Handle toggling the state of an Owned Item within the Actor
   * @param {Event} event   The triggering click event
   * @private
   */
  _onToggleItem(event) {
    event.preventDefault();
    const itemId = event.currentTarget.closest(".item").dataset.itemId;
    const item = this.actor.getOwnedItem(itemId);
    const attr = item.data.type === "power" ? "data.preparation.prepared" : "data.equipped";
    return item.update({[attr]: !getProperty(item.data, attr)});
  }

  /* -------------------------------------------- */

  /**
   * Take a short rest, calling the relevant function on the Actor instance
   * @param {Event} event   The triggering click event
   * @private
   */
  async _onShortRest(event) {
    event.preventDefault();
    await this._onSubmit(event);
    return this.actor.shortRest();
  }

  /* -------------------------------------------- */

  /**
   * Take a long rest, calling the relevant function on the Actor instance
   * @param {Event} event   The triggering click event
   * @private
   */
  async _onLongRest(event) {
    event.preventDefault();
    await this._onSubmit(event);
    return this.actor.longRest();
  }

  /* -------------------------------------------- */

  /**
   * Handle mouse click events to convert currency to the highest possible denomination
   * @param {MouseEvent} event    The originating click event
   * @private
   */
  async _onConvertCurrency(event) {
    event.preventDefault();
    return Dialog.confirm({
      title: `${game.i18n.localize("SW5E.CurrencyConvert")}`,
      content: `<p>${game.i18n.localize("SW5E.CurrencyConvertHint")}</p>`,
      yes: () => this.actor.convertCurrency()
    });
  }

  /* -------------------------------------------- */

  /** @override */
  async _onDropItemCreate(itemData) {

    // Upgrade the number of class levels a character has and add features
    if ( itemData.type === "class" ) {
      const cls = this.actor.itemTypes.class.find(c => c.name === itemData.name);
      const classWasAlreadyPresent = !!cls;

      // Add new features for class level
      if ( !classWasAlreadyPresent ) {
        Actor5e.getClassFeatures(itemData).then(features => {
          this.actor.createEmbeddedEntity("OwnedItem", features);
        });
      }

      // If the actor already has the class, increment the level instead of creating a new item
      // then add new features as long as level increases
      if ( classWasAlreadyPresent ) {
        const lvl = cls.data.data.levels;
        const newLvl = Math.min(lvl + 1, 20 + lvl - this.actor.data.data.details.level);
        if ( !(lvl === newLvl) ) {
          cls.update({"data.levels": newLvl});
          itemData.data.levels = newLvl;
          Actor5e.getClassFeatures(itemData).then(features => {
            this.actor.createEmbeddedEntity("OwnedItem", features);
          });
        }
        return
      }
    }

    super._onDropItemCreate(itemData);
  }
}

async function addFavorites(app, html, data) {
  // Thisfunction is adapted for the SwaltSheet from the Favorites Item
  // Tab Module created for Foundry VTT - by Felix Müller (Felix#6196 on Discord).
  // It is licensed under a Creative Commons Attribution 4.0 International License
  // and can be found at https://github.com/syl3r86/favtab.
  let favItems = [];
  let favFeats = [];
  let favPowers = {
    0: {
      isCantrip: true,
      powers: []
    },
    1: {
      powers: [],
      value: data.actor.data.powers.power1.value,
      max: data.actor.data.powers.power1.max
    },
    2: {
      powers: [],
      value: data.actor.data.powers.power2.value,
      max: data.actor.data.powers.power2.max
    },
    3: {
      powers: [],
      value: data.actor.data.powers.power3.value,
      max: data.actor.data.powers.power3.max
    },
    4: {
      powers: [],
      value: data.actor.data.powers.power4.value,
      max: data.actor.data.powers.power4.max
    },
    5: {
      powers: [],
      value: data.actor.data.powers.power5.value,
      max: data.actor.data.powers.power5.max
    },
    6: {
      powers: [],
      value: data.actor.data.powers.power6.value,
      max: data.actor.data.powers.power6.max
    },
    7: {
      powers: [],
      value: data.actor.data.powers.power7.value,
      max: data.actor.data.powers.power7.max
    },
    8: {
      powers: [],
      value: data.actor.data.powers.power8.value,
      max: data.actor.data.powers.power8.max
    },
    9: {
      powers: [],
      value: data.actor.data.powers.power9.value,
      max: data.actor.data.powers.power9.max
    }
  }

  let powerCount = 0
  let items = data.actor.items;
  for (let item of items) {
    if (item.type == "class") continue;
    if (item.flags.favtab === undefined || item.flags.favtab.isFavourite === undefined) {
      item.flags.favtab = {
        isFavourite: false
      };
    }
    let isFav = item.flags.favtab.isFavourite;
    if (app.options.editable) {
      let favBtn = $(`<a class="item-control item-toggle item-fav ${isFav ? "active" : ""}" data-fav="${isFav}" title="${isFav ? "Remove from Favourites" : "Add to Favourites"}"><i class="fas fa-star"></i></a>`);
      favBtn.click(ev => {
        app.actor.getOwnedItem(item._id).update({
          "flags.favtab.isFavourite": !item.flags.favtab.isFavourite
        });
      });
      html.find(`.item[data-item-id="${item._id}"]`).find('.item-controls').prepend(favBtn);
    }

    if (isFav) {
      item.powerComps = "";
      if (item.data.components) {
        let comps = item.data.components;
        let v = (comps.vocal) ? "V" : "";
        let s = (comps.somatic) ? "S" : "";
        let m = (comps.material) ? "M" : "";
        let c = (comps.concentration) ? true : false;
        let r = (comps.ritual) ? true : false;
        item.powerComps = `${v}${s}${m}`;
        item.powerCon = c;
        item.powerRit = r;
      }

      item.editable = app.options.editable;
      switch (item.type) {
        case 'feat':
          if (item.flags.favtab.sort === undefined) {
            item.flags.favtab.sort = (favFeats.count + 1) * 100000; // initial sort key if not present
          }
          favFeats.push(item);
          break;
        case 'power':
          if (item.data.preparation.mode) {
            item.powerPrepMode = ` (${CONFIG.SW5E.powerPreparationModes[item.data.preparation.mode]})`
          }
          if (item.data.level) {
            favPowers[item.data.level].powers.push(item);
          } else {
            favPowers[0].powers.push(item);
          }
          powerCount++;
          break;
        default:
          if (item.flags.favtab.sort === undefined) {
            item.flags.favtab.sort = (favItems.count + 1) * 100000; // initial sort key if not present
          }
          favItems.push(item);
          break;
      }
    }
  }

  // Alter core CSS to fit new button
  // if (app.options.editable) {
  //   html.find('.powerbook .item-controls').css('flex', '0 0 88px');
  //   html.find('.inventory .item-controls, .features .item-controls').css('flex', '0 0 90px');
  //   html.find('.favourite .item-controls').css('flex', '0 0 22px');
  // }

  let tabContainer = html.find('.favtabtarget');
  data.favItems = favItems.length > 0 ? favItems.sort((a, b) => (a.flags.favtab.sort) - (b.flags.favtab.sort)) : false;
  data.favFeats = favFeats.length > 0 ? favFeats.sort((a, b) => (a.flags.favtab.sort) - (b.flags.favtab.sort)) : false;
  data.favPowers = powerCount > 0 ? favPowers : false;
  data.editable = app.options.editable;

  await loadTemplates(['systems/sw5e/templates/actors/newActor/item.hbs']);
  let favtabHtml = $(await renderTemplate('systems/sw5e/templates/actors/newActor/template.hbs', data));
  favtabHtml.find('.item-name h4').click(event => app._onItemSummary(event));

  if (app.options.editable) {
    favtabHtml.find('.item-image').click(ev => app._onItemRoll(ev));
    let handler = ev => app._onDragStart(ev);
    favtabHtml.find('.item').each((i, li) => {
      if (li.classList.contains("inventory-header")) return;
      li.setAttribute("draggable", true);
      li.addEventListener("dragstart", handler, false);
    });
    //favtabHtml.find('.item-toggle').click(event => app._onToggleItem(event));
    favtabHtml.find('.item-edit').click(ev => {
      let itemId = $(ev.target).parents('.item')[0].dataset.itemId;
      app.actor.getOwnedItem(itemId).sheet.render(true);
    });
    favtabHtml.find('.item-fav').click(ev => {
      let itemId = $(ev.target).parents('.item')[0].dataset.itemId;
      let val = !app.actor.getOwnedItem(itemId).data.flags.favtab.isFavourite
      app.actor.getOwnedItem(itemId).update({
        "flags.favtab.isFavourite": val
      });
    });

    // Sorting
    favtabHtml.find('.item').on('drop', ev => {
      ev.preventDefault();
      ev.stopPropagation();

      let dropData = JSON.parse(ev.originalEvent.dataTransfer.getData('text/plain'));
      // if (dropData.actorId !== app.actor.id || dropData.data.type === 'power') return;
      if (dropData.actorId !== app.actor.id) return;
      let list = null;
      if (dropData.data.type === 'feat') list = favFeats;
      else list = favItems;
      let dragSource = list.find(i => i._id === dropData.data._id);
      let siblings = list.filter(i => i._id !== dropData.data._id);
      let targetId = ev.target.closest('.item').dataset.itemId;
      let dragTarget = siblings.find(s => s._id === targetId);

      if (dragTarget === undefined) return;
      const sortUpdates = SortingHelpers.performIntegerSort(dragSource, {
        target: dragTarget,
        siblings: siblings,
        sortKey: 'flags.favtab.sort'
      });
      const updateData = sortUpdates.map(u => {
        const update = u.update;
        update._id = u.target._id;
        return update;
      });
      app.actor.updateEmbeddedEntity("OwnedItem", updateData);
    });
  }
  tabContainer.append(favtabHtml);
  // if(app.options.editable) {
  //   let handler = ev => app._onDragItemStart(ev);
  //   tabContainer.find('.item').each((i, li) => {
  //     if (li.classList.contains("inventory-header")) return;
  //     li.setAttribute("draggable", true);
  //     li.addEventListener("dragstart", handler, false);
  //   });
  //}
  // try {
  //   if (game.modules.get("betterrolls5e") && game.modules.get("betterrolls5e").active) BetterRolls.addItemContent(app.object, favtabHtml, ".item .item-name h4", ".item-properties", ".item > .rollable div");
  // } 
  // catch (err) {
  //   // Better Rolls not found!
  // }
  Hooks.callAll("renderedSwaltSheet", app, html, data);
}
async function addSubTabs(app, html, data) {
  if(data.options.subTabs == null) {
    //let subTabs = []; //{subgroup: '', target: '', active: false}
    data.options.subTabs = {};
    html.find('[data-subgroup-selection] [data-subgroup]').each((idx, el) => {
      let subgroup = el.getAttribute('data-subgroup');
      let target = el.getAttribute('data-target');
      let targetObj = {target: target, active: el.classList.contains("active")}
      if(data.options.subTabs.hasOwnProperty(subgroup)) {
        data.options.subTabs[subgroup].push(targetObj);
      } else {
        data.options.subTabs[subgroup] = [];
        data.options.subTabs[subgroup].push(targetObj);
      }
    })
  } 

  for(const group in data.options.subTabs) {
    data.options.subTabs[group].forEach(tab => {
      if(tab.active) {
        html.find(`[data-subgroup=${group}][data-target=${tab.target}]`).addClass('active');
      } else {
        html.find(`[data-subgroup=${group}][data-target=${tab.target}]`).removeClass('active');
      }
    })
  }

  html.find('[data-subgroup-selection]').children().on('click', event => {
    let subgroup = event.target.closest('[data-subgroup]').getAttribute('data-subgroup');
    let target = event.target.closest('[data-target]').getAttribute('data-target');
    html.find(`[data-subgroup=${subgroup}]`).removeClass('active');
    html.find(`[data-subgroup=${subgroup}][data-target=${target}]`).addClass('active');
    let tabId = data.options.subTabs[subgroup].find(tab => {
      return tab.target == target
    });
    data.options.subTabs[subgroup].map(el => {
      if(el.target == target) {
        el.active = true;
      } else {
        el.active = false; 
      }
      return el;
    })
    
 })



}

Hooks.on("renderActorSheet5eCharacterNew", (app, html, data) => {
  addFavorites(app, html, data);
  addSubTabs(app, html, data);
});<|MERGE_RESOLUTION|>--- conflicted
+++ resolved
@@ -132,20 +132,13 @@
     // Organize Features
     const features = {
       classes: { label: "SW5E.ItemTypeClassPl", items: [], hasActions: false, dataset: {type: "class"}, isClass: true },
-<<<<<<< HEAD
+
       classfeatures: { label: "SW5E.ItemTypeClassFeats", items: [], hasActions: true, dataset: {type: "classfeature"}, isClassfeature: true },
 	  archetype: { label: "SW5E.ItemTypeArchetype", items: [], hasActions: false, dataset: {type: "archetype"}, isArchetype: true },
 	  species: { label: "SW5E.ItemTypeSpecies", items: [], hasActions: false, dataset: {type: "species"}, isSpecies: true },
 	  background: { label: "SW5E.ItemTypeBackground", items: [], hasActions: false, dataset: {type: "background"}, isBackground: true },
 	  lightsaberform: { label: "SW5E.ItemTypeLightsaberForm", items: [], hasActions: false, dataset: {type: "lightsaberform"}, isLightsaberform: true },
-=======
-      classfeatures: { label: "SW5E.ItemTypeClassFeats", items: [], hasActions: false, dataset: {type: "classfeature"}, isClassfeature: true },
-      archetype: { label: "SW5E.ItemTypeArchetype", items: [], hasActions: false, dataset: {type: "archetype"}, isArchetype: true },
-      species: { label: "SW5E.ItemTypeSpecies", items: [], hasActions: false, dataset: {type: "species"}, isSpecies: true },
-      background: { label: "SW5E.ItemTypeBackground", items: [], hasActions: false, dataset: {type: "background"}, isBackground: true },
-      lightsaberform: { label: "SW5E.ItemTypeLightsaberForm", items: [], hasActions: false, dataset: {type: "lightsaberform"}, isLightsaberform: true },
-      fightingstyles: { label: "SW5E.ItemTypeFightingStyle", items: [], hasActions: false, dataset: {type: "fightingstyle"}, isFightingstyles: true },
->>>>>>> d679d79e
+
       active: { label: "SW5E.FeatureActive", items: [], hasActions: true, dataset: {type: "feat", "activation.type": "action"} },
       passive: { label: "SW5E.FeaturePassive", items: [], hasActions: false, dataset: {type: "feat"} }
     };
