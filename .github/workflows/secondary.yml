name: Automatic Versioning
on:
  push:
    branches:
      - master

jobs:
  build:
    permissions: write-all
    runs-on: ubuntu-latest
    steps:
      - uses: actions/checkout@v2

      - name: Zip Files
        working-directory: ./
        run: zip -r ./system.zip ./*

      # Get the most recent version number from the CHANGELOG.md file
      - name: Get Most Recent Version Number
        id: get-version
        run: |
<<<<<<< HEAD
          version=$(grep -E '^##.*' CHANGELOG.md | head -n 1 | awk '{print $2}')
=======
          version=$(grep -oP '^## \[\K.*(?=\])' CHANGELOG.md | head -1)
          echo "${version}"
>>>>>>> 00ff2d6d
          echo "version=${version}" >> $GITHUB_OUTPUT

      # Substitute the Manifest and Download URLs in the module.json with the most recent version number
      - name: Substitute Manifest and Download Links For Versioned Ones
        id: sub_manifest_link_version
        uses: microsoft/variable-substitution@v1
        with:
          files: system.json
        env:
<<<<<<< HEAD
          version: ${{ steps.get-version.outputs.version }}
          manifest: https://github.com/sw5e-foundry/sw5e/releases/download/${{ steps.get-version.outputs.version }}/system.json
          download: https://github.com/sw5e-foundry/sw5e/releases/download/${{ steps.get-version.outputs.version }}/system.zip
=======
          version: ${{ steps.get_version.outputs.version }}
          manifest: https://github.com/sw5e-foundry/sw5e/releases/download/${{ steps.get_version.outputs.version }}/system.json
          download: https://github.com/sw5e-foundry/sw5e/releases/download/${{ steps.get_version.outputs.version }}/system.zip
>>>>>>> 00ff2d6d

      - name: Create Release
        id: create-release
        uses: ncipollo/release-action@v1
        with:
          allowUpdates: true
          name: ${{ steps.get_version.outputs.version }}
          draft: false
          prerelease: false
          token: ${{secrets.GITHUB_TOKEN}}
          artifacts: "./system.zip, ./system.json"
          generateReleaseNotes: true
<<<<<<< HEAD
          tag: ${{ steps.get_version.outputs.version }}
=======
          tag: v${{ steps.get_version.outputs.version }}
>>>>>>> 00ff2d6d
<|MERGE_RESOLUTION|>--- conflicted
+++ resolved
@@ -19,12 +19,8 @@
       - name: Get Most Recent Version Number
         id: get-version
         run: |
-<<<<<<< HEAD
-          version=$(grep -E '^##.*' CHANGELOG.md | head -n 1 | awk '{print $2}')
-=======
           version=$(grep -oP '^## \[\K.*(?=\])' CHANGELOG.md | head -1)
           echo "${version}"
->>>>>>> 00ff2d6d
           echo "version=${version}" >> $GITHUB_OUTPUT
 
       # Substitute the Manifest and Download URLs in the module.json with the most recent version number
@@ -34,15 +30,9 @@
         with:
           files: system.json
         env:
-<<<<<<< HEAD
           version: ${{ steps.get-version.outputs.version }}
           manifest: https://github.com/sw5e-foundry/sw5e/releases/download/${{ steps.get-version.outputs.version }}/system.json
           download: https://github.com/sw5e-foundry/sw5e/releases/download/${{ steps.get-version.outputs.version }}/system.zip
-=======
-          version: ${{ steps.get_version.outputs.version }}
-          manifest: https://github.com/sw5e-foundry/sw5e/releases/download/${{ steps.get_version.outputs.version }}/system.json
-          download: https://github.com/sw5e-foundry/sw5e/releases/download/${{ steps.get_version.outputs.version }}/system.zip
->>>>>>> 00ff2d6d
 
       - name: Create Release
         id: create-release
@@ -55,8 +45,4 @@
           token: ${{secrets.GITHUB_TOKEN}}
           artifacts: "./system.zip, ./system.json"
           generateReleaseNotes: true
-<<<<<<< HEAD
-          tag: ${{ steps.get_version.outputs.version }}
-=======
-          tag: v${{ steps.get_version.outputs.version }}
->>>>>>> 00ff2d6d
+          tag: ${{ steps.get_version.outputs.version }}