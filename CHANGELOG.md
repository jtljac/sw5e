# Changelog

All notable changes to this project will be documented in this file.

The format is based on [Keep a Changelog](https://keepachangelog.com/en/1.0.0/), and this project adheres to [Semantic Versioning](https://semver.org/spec/v2.0.0.html).

<<<<<<< HEAD
## [v2.1.5.2.4.4]

### Added

- Item Icons now have their background automatically updated to match their rarity.

## [v2.1.5.2.4.3]
=======
## [2.1.5.2.4.3]
>>>>>>> 00ff2d6d

### Fixed

- Starship repairs not working.
- Archetype casting not working.
- Most NPCs in the compendium should now have their Damage Resistances, Immunities and Languages in the proper fields, instead of 'Custom'.

## [2.1.5.2.4.2]

### Added

- Species DataModel.

### Changes

- Updated compendiums with website data.

### Fixed

- Not being able to add modifications to chassis.
- NPC Hit Point config not openning.
- 'Led by the force' initiative bonus now correctly rounds up.
- Not being able to remove deployed actors, or change who is deployed as pilot.
- Starship recharge not reseting shield.
- Compendiums disappearing when any actor was deployed.
- Broken Feature Links.
- 'Item uses' resource consumption fix.

## [2.1.4.2.4.1] - 2023-03-20

### Added

- Added configuration to toggle consumption of ammo by NPCs.
- Item reload ui on NPC sheet.
- More Feat subtypes.
- Added 'spell' equivalent of 'power' attributes in CONFIG, for module compatibility.

### Fixed

- Broken character item preparation.
- Superiority data not available in rollData.

## [2.1.5.2.4.0] - 2022-03-07

### Added

- Added CHANGELOG.MD file.
- Added an ui to configure the following traits, with an override and bonuses per level and overall:
  - Force/Tech Points
  - Superiority Dice
  - Hull/Shield Points
- Added advancements to starships to automatically calculate hull and shield points.

### Changed

- Updated core to match [dnd5e 2.1.5](https://github.com/foundryvtt/dnd5e/releases/tag/release-2.1.5).
- The following item types were merged into `feat` as subcategories: `deploymentfeature`, `classfeature`, `fightingmastery`, `fightingstyle`, `lightsaberform`, `starshipaction`, `starshipfeature`, `venture`.
- Starship Movement Calculations updated. To use the old rules, turn on `Old Starship Movement` configuration.
- Drake's Shipyard and the other Starship Compendiums updated with the new reload system.
- Moved weapon 'reload' on the actor's inventory to the context menu.

### Fixed

- Select based special traits not providing options.
- 'Add to Favourites' button not appearing.
- Weapons that don't have an attack roll (burst and rapid properties) now correctly consume ammo.
- NPC Sheets not working from compendium.
- Item descriptions not being editable.<|MERGE_RESOLUTION|>--- conflicted
+++ resolved
@@ -4,7 +4,7 @@
 
 The format is based on [Keep a Changelog](https://keepachangelog.com/en/1.0.0/), and this project adheres to [Semantic Versioning](https://semver.org/spec/v2.0.0.html).
 
-<<<<<<< HEAD
+
 ## [v2.1.5.2.4.4]
 
 ### Added
@@ -12,9 +12,6 @@
 - Item Icons now have their background automatically updated to match their rarity.
 
 ## [v2.1.5.2.4.3]
-=======
-## [2.1.5.2.4.3]
->>>>>>> 00ff2d6d
 
 ### Fixed
 
