--- conflicted
+++ resolved
@@ -183,11 +183,7 @@
   color: #0d99cc;
 }
 body.dark-theme .sw5e.chat-card .card-header h3,
-<<<<<<< HEAD
-body.dark-tehem .midi-qol-item-card .card-header h3 {
-=======
 body.dark-theme .midi-qol-item-card .card-header h3 {
->>>>>>> d679d79e
   color: white;
 }
 body.dark-theme .sw5e.chat-card .card-header h3:hover,
@@ -203,11 +199,7 @@
   border-top: 1px solid #7ed6f7;
 }
 body.dark-theme .sw5e.chat-card .card-footer span,
-<<<<<<< HEAD
-ody.dark-theme .midi-qol-item-card .card-footer span {
-=======
 body.dark-theme .midi-qol-item-card .card-footer span {
->>>>>>> d679d79e
   border-right: 1px solid #D6D6D6;
 }
 body.dark-theme .sw5e.chat-card .card-footer span:last-child,
