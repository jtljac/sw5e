--- conflicted
+++ resolved
@@ -445,17 +445,8 @@
         &.rollable .item-image:hover {
           background-image: url("../../icons/svg/d20-black.svg") !important;
         }
-<<<<<<< HEAD
         i.attuned { color: @colorTan; }
         i.not-attuned { color: @colorCrimson; }
-=======
-        i.attuned {
-          color: @colorTan;
-        }        
-        h4 {
-        	font-size: 14px;
-        }
->>>>>>> 10d8ac42
       }
 
       // Item uses
@@ -495,12 +486,8 @@
       white-space: nowrap;
       overflow: hidden;
       &:last-child { border-right: none; }
-<<<<<<< HEAD
       &.item-action {flex: 0 0 100px}
       &.attunement {flex: 0 0 24px}
-=======
-      &.item-action {flex: 0 0 100px}     
->>>>>>> 10d8ac42
     }
     .item-weight {
       flex: 0 0 60px;
