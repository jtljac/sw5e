--- conflicted
+++ resolved
@@ -10,11 +10,7 @@
                         value="{{ability.value}}" data-dtype="Number" placeholder="10" />
                     <div class="ability-modifiers">
                         <span class="ability-mod"
-<<<<<<< HEAD
-                            title="{{ localize 'SW5E.Modifier' }}">{{numberFormat ability.mod decimals=0 sign=true}}</span>
-=======
                         title="{{ localize 'SW5E.Modifier' }}">{{numberFormat ability.mod decimals=0 sign=true}}</span>
->>>>>>> fe520f2c
                         <input type="hidden" name="data.abilities.{{id}}.proficient"
                             value="{{ability.proficient}}" data-dtype="Number" />
                         <button class="proficiency-toggle ability-proficiency"
