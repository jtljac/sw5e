--- conflicted
+++ resolved
@@ -180,15 +180,12 @@
         </ul>
     </div>{{#if isCharacter}}
 
-<<<<<<< HEAD
     {{/if}}
-=======
     {{#unless isVehicle}}
     <div>
         <label>{{localize "SW5E.SpecialTraits"}}</label>
         <a class="config-button" data-action="flags" title="{{localize 'SW5E.SpecialTraits'}}"><i class="fas fa-cog"></i></a>
     </div>
     {{/unless}}
->>>>>>> a1130056
     <ul class="passives"></ul>
 </section>