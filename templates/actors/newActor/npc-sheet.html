<form class="{{cssClass}} swalt-sheet" autocomplete="off">

    {{!-- NPC Sheet Header --}}
    <header class="panel">
        <img class="profile" src="{{actor.img}}" title="{{actor.name}}" data-edit="img" />
        <h1 class="character-name">
            <input name="name" type="text" value="{{actor.name}}" placeholder="{{ localize 'SW5E.Name' }}" />
        </h1>
        <div class="level-experience">
            <div class="charlevel">
                {{ localize "SW5E.AbbreviationCR" }}
                <input name="data.details.cr" type="text" value="{{labels.cr}}" placeholder="1" />
            </div>

            <div class="experience">
                <span class="max">{{data.details.xp.value}} XP</span>
            </div>

        </div>
        <div class="summary">
			<span class="npc-size">{{lookup config.actorSizes data.traits.size}}</span>
			<input type="text" name="data.details.alignment" value="{{data.details.alignment}}"
				placeholder="{{ localize 'SW5E.Alignment' }}" />
                <input type="text" name="data.details.type" value="{{data.details.type}}"
                placeholder="{{ localize 'SW5E.Type' }}" />
                <input type="text" name="data.details.source" value="{{data.details.source}}"
                        placeholder="{{ localize 'SW5E.Source' }}" />
        </div>
        <div class="attributes">
			{{!-- ARMOR CLASS --}}
			<section>
				<h1>{{ localize "SW5E.ArmorClass" }}</h1>
				<div class="attribute-value">
					<input class="ac-display" name="data.attributes.ac.value" type="text"
						value="{{data.attributes.ac.value}}" data-dtype="Number" placeholder="10" />
                </div>
                <footer class="attribute-footer proficiency">
                    {{ localize "SW5E.Proficiency" }}
                    {{numberFormat data.attributes.prof decimals=0 sign=true}}
                </footer>
			</section>

			{{!-- HIT POINTS --}}
<<<<<<< HEAD
			<section>
				<h1>Hit Points</h1>
				<div class="attribute-value multiple">
					<input name="data.attributes.hp.value" type="text" value="{{data.attributes.hp.value}}"
						data-dtype="Number" placeholder="10" class="value-number" />
					<span class="value-separator">/</span>
					<input name="data.attributes.hp.max" type="text" value="{{data.attributes.hp.max}}"
						data-dtype="Number" placeholder="10" class="value-number" />
				</div>
				<footer class="attribute-footer hit-points">
					<input name="data.attributes.hp.formula" class="hpformula" type="text"
                            placeholder="{{ localize 'SW5E.HealthFormula' }}" value="{{data.attributes.hp.formula}}" />
				</footer>
            </section>
            <section>
				<h1>{{ localize "SW5E.Speed" }}</h1>
				<div class="attribute-value">
					<input name="data.attributes.speed.value" type="text" value="{{data.attributes.speed.value}}"
						placeholder="0" />
				</div>
				<footer class="attribute-footer speed">
					<input type="text" class="speed" name="data.attributes.speed.special"
						value="{{data.attributes.speed.special}}" placeholder="{{ localize 'SW5E.SpeedSpecial' }}" />
				</footer>
			</section>
            </div>
=======
			<section class="attribute health">
                <h1 class="attribute-name rollable">{{ localize "SW5E.Health" }}</h1>
                <div class="attribute-value multiple">
                    <input name="data.attributes.hp.value" type="text" value="{{data.attributes.hp.value}}"
                        data-dtype="Number" placeholder="10" class="value-number" />
                    <span class="value-separator">/</span>
                    <input name="data.attributes.hp.max" type="text" value="{{data.attributes.hp.max}}"
                        data-dtype="Number" placeholder="10" class="value-number" />
                </div>
                <footer class="attribute-footer hit-points">
                    <input name="data.attributes.hp.formula" class="hpformula" type="text"
                            placeholder="{{ localize 'SW5E.HealthFormula' }}" value="{{data.attributes.hp.formula}}" />
                </footer>
            </section>
            <section>
				<h1>{{ localize "SW5E.Movement" }}
                    <a class="config-button" data-action="movement" title="{{localize 'SW5E.MovementConfig'}}"><i class="fas fa-cog"></i></a>
                </h1>
                <div class="attribute-value">
                    <span>{{movement.primary}}</span>
                </div>
                <footer class="attribute-footer">
                    <span>{{movement.special}}</span>
                </footer>
            </section>
        </div>
>>>>>>> dd04c983
        
    </header>

    {{!-- NPC Sheet Navigation --}}
    <nav class="sheet-navigation root-tabs" data-group="primary">
        <button class="item active" data-tab="attributes">{{ localize "SW5E.Attributes" }}</button>
        <button class="item" data-tab="features">{{ localize "SW5E.Features" }}</button>
        <button class="item" data-tab="powerbook">{{ localize "SW5E.Powerbook" }}</button>
<<<<<<< HEAD
=======
        <button class="item" data-tab="effects">{{ localize "SW5E.Effects" }}</button>
>>>>>>> dd04c983
        <button class="item" data-tab="biography">{{ localize "SW5E.Biography" }}</button>
    </nav>

    {{!-- NPC Sheet Body --}}
    <section class="sheet-body">
        <section class="tab attributes core" data-group="primary" data-tab="attributes">
			<section class="panel abilities">
                {{!-- Ability Scores --}}
                <section class="scores">
                    <h1>Ability Scores</h1>
                    <ol>
                        {{#each data.abilities as |ability id|}}
                        <li class="ability {{#if ability.proficient}}proficient{{/if}}" data-ability="{{id}}">
                            <h2 class="ability-name rollable">{{ability.label}}</h4>
                                <input class="ability-score" name="data.abilities.{{id}}.value" type="text"
                                    value="{{ability.value}}" data-dtype="Number" placeholder="10" />
                                <div class="ability-modifiers">
                                    <span class="ability-mod"
                                        title="Modifier">{{numberFormat ability.mod decimals=0 sign=true}}</span>
                                    <input type="hidden" name="data.abilities.{{id}}.proficient"
                                        value="{{ability.proficient}}" data-dtype="Number" />
                                    <button class="proficiency-toggle ability-proficiency"
                                        title="Proficiency">{{{ability.icon}}}</button>
                                    <span class="ability-save"
                                        title="Saving Throw">{{numberFormat ability.save decimals=0 sign=true}}</span>
                                </div>
                        </li>
                        {{/each}}
                    </ol>
                </section>
                {{!-- Skills --}}
                <section class="skills">
                    <h1>Skills</h1>
                    <ol>
                        {{#each data.skills as |skill s|}}
                        <li class="skill {{#if skill.value}}proficient{{/if}}" data-skill="{{s}}">
                            <input type="hidden" name="data.skills.{{s}}.value" value="{{skill.value}}"
                                data-dtype="Number" />
                            <button class="proficiency-toggle skill-proficiency"
                                title="{{skill.hover}}">{{{skill.icon}}}</button>
                            <span class="skill-name rollable">{{skill.label}}</span>
                            <span class="skill-ability">{{skill.ability}}</span>
                            <span class="skill-mod">{{numberFormat skill.total decimals=0 sign=true}}</span>
                            {{!-- <input class="skill-bonus" name="data.skills.{{s}}.bonus" type="text" value="{{numberFormat skill.bonus decimals=0 sign=true}}" data-dtype="Number" placeholder="0" title="Misc. Modifier"/> --}}
                            {{!-- <span class="skill-passive">({{skill.passive}})</span> --}}
                        </li>
                        {{/each}}
                    </ol>
                </section>
            </section>
            <section class="panel traits-resources">
                {{!-- Legendary Actions --}}
                <div class="counters">
                    <div class="counter legendary">
                        <strong>{{ localize "SW5E.LegAct" }}</strong>  
                        <div class="counter-value">
                            <input name="data.resources.legact.value" type="number"
                                value="{{data.resources.legact.value}}" placeholder="0" />
                            <span class="sep">/</span>
                            <input name="data.resources.legact.max" type="number" value="{{data.resources.legact.max}}"
                                placeholder="0" />
                        </div>
                    </div>
                    <div class="counter legendary">
                        <strong>{{ localize "SW5E.LegRes" }}</strong>
                        <div class="counter-value">
                            <input name="data.resources.legres.value" type="number"
                                value="{{data.resources.legres.value}}" placeholder="0" />
                            <span class="sep">/</span>
                            <input name="data.resources.legres.max" type="number" value="{{data.resources.legres.max}}"
                                placeholder="0" />
                        </div>
                    </div>
                    <div class="counter lair">
                        <strong>{{ localize "SW5E.LairAct" }}</strong>
                        <div class="counter-value">
                            <input name="data.resources.lair.value" type="checkbox"
                                value="{{data.resources.lair.value}}" data-dtype="Boolean"
                                {{checked data.resources.lair.value}} />
                            <input name="data.resources.lair.initiative" type="number"
                                value="{{data.resources.lair.initiative}}" placeholder="20" />
                        </div>
                    </div>
                </div>
                <div class="core-traits">
                    {{> "systems/sw5e/templates/actors/newActor/parts/swalt-traits.html"}}
                </div>
            </section>
		</section>

        {{!-- Features Tab --}}
        <div class="tab features flexcol" data-group="primary" data-tab="features">
            {{> "systems/sw5e/templates/actors/newActor/parts/swalt-features.html" sections=features}}
        </div>

        {{!-- Powerbook Tab --}}
        <div class="tab powerbook flexcol" data-group="primary" data-tab="powerbook">
            {{> "systems/sw5e/templates/actors/newActor/parts/swalt-powerbook.html"}}
        </div>

<<<<<<< HEAD
=======
        {{!-- Effects Tab --}}
        <div class="tab effects flexcol" data-group="primary" data-tab="effects">
            {{> "systems/sw5e/templates/actors/newActor/parts/swalt-active-effects.html"}}
        </div>

>>>>>>> dd04c983
        {{!-- Biography Tab --}}
        <div class="tab biography flexcol" data-group="primary" data-tab="biography">
            <div class="panel">
                <section>
                    <h1>Biography</h1>
                    {{editor content=data.details.biography.value target="data.details.biography.value" button=true owner=owner editable=editable}}

                </section>
            </div>
        </div>
    </section>
</form><|MERGE_RESOLUTION|>--- conflicted
+++ resolved
@@ -41,34 +41,6 @@
 			</section>
 
 			{{!-- HIT POINTS --}}
-<<<<<<< HEAD
-			<section>
-				<h1>Hit Points</h1>
-				<div class="attribute-value multiple">
-					<input name="data.attributes.hp.value" type="text" value="{{data.attributes.hp.value}}"
-						data-dtype="Number" placeholder="10" class="value-number" />
-					<span class="value-separator">/</span>
-					<input name="data.attributes.hp.max" type="text" value="{{data.attributes.hp.max}}"
-						data-dtype="Number" placeholder="10" class="value-number" />
-				</div>
-				<footer class="attribute-footer hit-points">
-					<input name="data.attributes.hp.formula" class="hpformula" type="text"
-                            placeholder="{{ localize 'SW5E.HealthFormula' }}" value="{{data.attributes.hp.formula}}" />
-				</footer>
-            </section>
-            <section>
-				<h1>{{ localize "SW5E.Speed" }}</h1>
-				<div class="attribute-value">
-					<input name="data.attributes.speed.value" type="text" value="{{data.attributes.speed.value}}"
-						placeholder="0" />
-				</div>
-				<footer class="attribute-footer speed">
-					<input type="text" class="speed" name="data.attributes.speed.special"
-						value="{{data.attributes.speed.special}}" placeholder="{{ localize 'SW5E.SpeedSpecial' }}" />
-				</footer>
-			</section>
-            </div>
-=======
 			<section class="attribute health">
                 <h1 class="attribute-name rollable">{{ localize "SW5E.Health" }}</h1>
                 <div class="attribute-value multiple">
@@ -95,7 +67,6 @@
                 </footer>
             </section>
         </div>
->>>>>>> dd04c983
         
     </header>
 
@@ -104,10 +75,7 @@
         <button class="item active" data-tab="attributes">{{ localize "SW5E.Attributes" }}</button>
         <button class="item" data-tab="features">{{ localize "SW5E.Features" }}</button>
         <button class="item" data-tab="powerbook">{{ localize "SW5E.Powerbook" }}</button>
-<<<<<<< HEAD
-=======
         <button class="item" data-tab="effects">{{ localize "SW5E.Effects" }}</button>
->>>>>>> dd04c983
         <button class="item" data-tab="biography">{{ localize "SW5E.Biography" }}</button>
     </nav>
 
@@ -208,14 +176,11 @@
             {{> "systems/sw5e/templates/actors/newActor/parts/swalt-powerbook.html"}}
         </div>
 
-<<<<<<< HEAD
-=======
         {{!-- Effects Tab --}}
         <div class="tab effects flexcol" data-group="primary" data-tab="effects">
             {{> "systems/sw5e/templates/actors/newActor/parts/swalt-active-effects.html"}}
         </div>
 
->>>>>>> dd04c983
         {{!-- Biography Tab --}}
         <div class="tab biography flexcol" data-group="primary" data-tab="biography">
             <div class="panel">
